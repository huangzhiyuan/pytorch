#pragma once

#include <functional>
#include <memory>
#include <mutex>
#include <utility>
#include <vector>

#include <ATen/core/ivalue.h>
#include <ATen/core/ivalue_inl.h>
#include <ATen/core/jit_type.h>
#include <ATen/cuda/CUDAEvent.h>
#include <ATen/cuda/CUDAMultiStreamGuard.h>
#include <c10/core/Allocator.h>
#include <c10/core/Device.h>
#include <c10/cuda/CUDACachingAllocator.h>
#include <c10/cuda/CUDAFunctions.h>
#include <c10/cuda/CUDAStream.h>
#include <c10/macros/Export.h>
#include <c10/util/intrusive_ptr.h>

namespace at { namespace cuda {

struct TORCH_CUDA_API CUDAFuture final : at::ivalue::Future {
 public:
  using at::ivalue::Future::Future;

  void setDataPtrExtractor(DataPtrExtractor dataPtrExtractor) override {
    std::unique_lock<std::mutex> lock(dataPtrExtractorMutex_);
    dataPtrExtractor_ = std::move(dataPtrExtractor);
  }

 protected:
  c10::intrusive_ptr<Future> createInstance(at::TypePtr type) override {
    auto fut = c10::make_intrusive<CUDAFuture>(std::move(type));
    // The new future needs the DataPtr extractor when it gets marked complete
    // but this might happen immediately inline or in parallel by another
    // thread. In both these cases this would/might happen before the user has
    // time to set their own DataPtr extractor, which might lead to failures
    // if the default extractor can't handle some of the user's types.
    // Therefore we propagate our extractor.
    fut->setDataPtrExtractor(dataPtrExtractor_);
    return fut;
  }

  void postMarkCompletedHook(const at::IValue& value) override {
    currentDevice_ = c10::cuda::current_device();

    // Extract them once and cache them for later uses.
    dataPtrs_ = extractDataPtrs(value);

    std::vector<bool> isCudaDeviceUsed(c10::cuda::device_count(), false);
    for (const at::DataPtr& data_ptr : dataPtrs_) {
      if (data_ptr.device().is_cuda()) {
        isCudaDeviceUsed[data_ptr.device().index()] = true;
      }
    }

    for (c10::DeviceIndex idx = 0; idx < isCudaDeviceUsed.size(); idx++) {
      if (isCudaDeviceUsed[idx]) {
        at::cuda::CUDAEvent cudaEvent;
        cudaEvent.record(at::cuda::getCurrentCUDAStream(idx));
        cudaEvents_.push_back(std::move(cudaEvent));
      }
    }
  }

  std::function<void(void)> wrapCallback(
      std::function<void(void)> callback) override {
    return [this, callback{std::move(callback)}]() {
      // We'd love to get a stream for all devices, even those that are not used
      // by the value, because the callback could use those other devices, but
      // unfortunately this could cause a deadlock with NCCL. See
      // https://github.com/pytorch/pytorch/pull/48500#issuecomment-735395414
      // In general, if some devices haven't been used yet, by getting a stream
      // for them we'd initialize them, and in addition to causing NCCL to
      // misbehaving this also ends up using memory on those devices, which the
      // user might not want.
      std::vector<at::cuda::CUDAStream> streams;
      for (at::cuda::CUDAEvent& cudaEvent : cudaEvents_) {
        c10::DeviceIndex idx = cudaEvent.device_index();
        // FIXME Should we find a way to allow to change the priority of
        // streams?
        at::cuda::CUDAStream stream =
            at::cuda::getStreamFromPool(/*isHighPriority=*/false, idx);
        cudaEvent.block(stream);
        streams.push_back(stream);
      }

      // Use the dedicated callback stream to run callback.
      at::cuda::CUDAMultiStreamGuard streamGuard(streams);

      // Do not free the underlying data storage of value_ before its
      // usage on the stream finishes.
      for (const at::DataPtr& data_ptr : dataPtrs_) {
        if (data_ptr.device().is_cuda()) {
          c10::cuda::CUDACachingAllocator::recordStream(
              data_ptr, at::cuda::getCurrentCUDAStream(data_ptr.device().index()));
        }
      }

      c10::cuda::CUDAGuard deviceGuard(currentDevice_);

      callback();
    };
  }

  void postWaitHook(const at::IValue& value) override {
    for (at::cuda::CUDAEvent& cudaEvent : cudaEvents_) {
      cudaEvent.block(
          at::cuda::getCurrentCUDAStream(cudaEvent.device_index()));
    }

    for (const at::DataPtr& data_ptr : dataPtrs_) {
      if (data_ptr.device().is_cuda()) {
        c10::cuda::CUDACachingAllocator::recordStream(
            data_ptr, at::cuda::getCurrentCUDAStream(data_ptr.device().index()));
      }
    }
  }

 private:
  // The device that was current when markCompleted was called, which we'll
  // restore when invoking callbacks.
  c10::DeviceIndex currentDevice_;

  // The events that correspond to the completion of the async I/O kernels. They
  // are recorded on the appropriate streams when the future is marked completed
  // and can then be queried/waited/blocked on. There is one event for each
  // distinct device on which the value's tensors reside.
  std::vector<at::cuda::CUDAEvent> cudaEvents_;

  // A cached version of the data ptrs extracted from the value when the future
  // is first marked completed.
  std::vector<std::reference_wrapper<const at::DataPtr>> dataPtrs_;

<<<<<<< HEAD
=======
 private:
  DataPtrExtractor dataPtrExtractor_;
  std::mutex dataPtrExtractorMutex_;

  // FIXME This too is protected so that it can be used by FutureNCCL. Please
  // undo that once FutureNCCL is dropped in favor of a "vanilla" CUDAFuture.
 protected:
>>>>>>> 62a0f033
  std::vector<std::reference_wrapper<const at::DataPtr>> extractDataPtrs(
      const at::IValue& value) {
    std::unique_lock<std::mutex> lock(dataPtrExtractorMutex_);
    std::vector<std::reference_wrapper<const at::DataPtr>> data_ptrs;
    if (dataPtrExtractor_ != nullptr) {
      // If a Python communication hook is used, dataPtrExtractor_ will be
      // set in torch/csrc/jit/python/pybind_utils.h, which allows Python
      // dependency to be imported.
      data_ptrs = dataPtrExtractor_(value);
    } else {
      // If a C++ communication hook is used, use the default extractor.
      data_ptrs = at::ivalue::Future::defaultDataPtrExtractor(value);
    }
    return data_ptrs;
  }
};

} // namespace cuda
} // namespace at<|MERGE_RESOLUTION|>--- conflicted
+++ resolved
@@ -134,16 +134,9 @@
   // is first marked completed.
   std::vector<std::reference_wrapper<const at::DataPtr>> dataPtrs_;
 
-<<<<<<< HEAD
-=======
- private:
   DataPtrExtractor dataPtrExtractor_;
   std::mutex dataPtrExtractorMutex_;
 
-  // FIXME This too is protected so that it can be used by FutureNCCL. Please
-  // undo that once FutureNCCL is dropped in favor of a "vanilla" CUDAFuture.
- protected:
->>>>>>> 62a0f033
   std::vector<std::reference_wrapper<const at::DataPtr>> extractDataPtrs(
       const at::IValue& value) {
     std::unique_lock<std::mutex> lock(dataPtrExtractorMutex_);
