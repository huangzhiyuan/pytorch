--- conflicted
+++ resolved
@@ -51,11 +51,7 @@
 namespace at {
 namespace native {
 
-<<<<<<< HEAD
-Tensor& linspace_cuda_out(Tensor& result, const Scalar& start, const Scalar& end, c10::optional<int64_t> optional_steps) {
-=======
 Tensor& linspace_cuda_out(const Scalar& start, const Scalar& end, c10::optional<int64_t> optional_steps, Tensor& result) {
->>>>>>> fee470d8
   const auto steps = optional_steps.value_or(100);
   TORCH_CHECK(steps >= 0, "number of steps must be non-negative");
 
@@ -114,11 +110,7 @@
   return result;
 }
 
-<<<<<<< HEAD
-Tensor& logspace_cuda_out(Tensor& result, const Scalar& start, const Scalar& end, c10::optional<int64_t> optional_steps, double base) {
-=======
 Tensor& logspace_cuda_out(const Scalar& start, const Scalar& end, c10::optional<int64_t> optional_steps, double base, Tensor& result) {
->>>>>>> fee470d8
   const auto steps = optional_steps.value_or(100);
   TORCH_CHECK(steps >= 0, "number of steps must be non-negative");
 
@@ -216,11 +208,7 @@
   return result;
 }
 
-<<<<<<< HEAD
-Tensor& arange_cuda_out(Tensor& result, const Scalar& start, const Scalar& end, const Scalar& step) {
-=======
 Tensor& arange_cuda_out(const Scalar& start, const Scalar& end, const Scalar& step, Tensor& result) {
->>>>>>> fee470d8
   AT_DISPATCH_ALL_TYPES_AND2(at::ScalarType::Half, at::ScalarType::BFloat16, result.scalar_type(), "arange_cuda", [&]() {
     using accscalar_t = at::acc_type<scalar_t, true>;
     auto xstart = start.to<accscalar_t>();
