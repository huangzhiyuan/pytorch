#include <ATen/ATen.h>
#include <ATen/native/ForeachUtils.h>

namespace at { namespace native {

std::vector<Tensor> foreach_tensor_add_scalar_kernel_slow(TensorList tensors, Scalar scalar) {
  verify_list(tensors);

  std::vector<Tensor> result;
  for (const auto& t : tensors) {
    auto temp = t.add(scalar);
    result.emplace_back(temp);
  }

  return result;
}

void foreach_tensor_add_scalar_kernel_slow_(TensorList tensors, Scalar scalar) {
  verify_list(tensors);

  for (auto& t : tensors) {
    t.add_(scalar);
  }
}

<<<<<<< HEAD
std::vector<Tensor> foreach_sub_scalar_kernel_fallback(TensorList tensors, Scalar scalar) {
  verify_list(tensors);

  std::vector<Tensor> result;
  for (const auto& t: tensors) {
    auto temp = t.sub(scalar);
    result.emplace_back(temp);
  }

  return result;
}

std::vector<Tensor> foreach_sub_scalar_kernel_fallback_(TensorList tensors, Scalar scalar) {
  verify_list(tensors);

  for (auto& t: tensors) {
    t.sub_(scalar);
  }

  return tensors.vec();
}

std::vector<Tensor> foreach_div_scalar_kernel_fallback(TensorList tensors, Scalar scalar) {
  verify_list(tensors);

  std::vector<Tensor> result;
  for (const auto& t: tensors) {
    auto temp = t.div(scalar);
    result.emplace_back(temp);
  }

  return result;
}

std::vector<Tensor> foreach_div_scalar_kernel_fallback_(TensorList tensors, Scalar scalar) {
  verify_list(tensors);

  for (auto& t: tensors) {
    t.div_(scalar);
  }

  return tensors.vec();
}

std::vector<Tensor> foreach_mul_scalar_kernel_fallback(TensorList tensors, Scalar scalar) {
  verify_list(tensors);

  std::vector<Tensor> result;
  for (const auto& t: tensors) {
    auto temp = t.mul(scalar);
    result.emplace_back(temp);
  }

  return result;
}

std::vector<Tensor> foreach_mul_scalar_kernel_fallback_(TensorList tensors, Scalar scalar) {
  verify_list(tensors);

  for (auto& t: tensors) {
    t.mul_(scalar);
  }

  return tensors.vec();
}

std::vector<Tensor> foreach_add_list_kernel_fallback(TensorList tensors1, TensorList tensors2) {
=======
std::vector<Tensor> foreach_tensor_add_list_kernel_slow(TensorList tensors1, TensorList tensors2) {
>>>>>>> 375d5136
  verify_list(tensors1, tensors2);

  std::vector<Tensor> result;
  for (int i = 0; i < tensors1.size(); i++) {
    auto temp = tensors1[i].add(tensors2[i]);
    result.emplace_back(temp);
  }

  return result;
}

void foreach_tensor_add_list_kernel_slow_(TensorList tensors1, TensorList tensors2) {
  verify_list(tensors1, tensors2);

  for (int i = 0; i < tensors1.size(); i++) {
    tensors1[i].add_(tensors2[i]);
  }
}

std::vector<Tensor> foreach_sub_list_kernel_fallback(TensorList tensors1, TensorList tensors2) {
  verify_list(tensors1, tensors2);

  std::vector<Tensor> result;
  for (int i = 0; i < tensors1.size(); i++) {
    auto temp = tensors1[i].sub(tensors2[i]);
    result.emplace_back(temp);
  }

  return result;
}

std::vector<Tensor> foreach_sub_list_kernel_fallback_(TensorList tensors1, TensorList tensors2) {
  verify_list(tensors1, tensors2);

  for (int i = 0; i < tensors1.size(); i++) {
    tensors1[i].sub_(tensors2[i]);
  }

  return tensors1.vec();
}

std::vector<Tensor> foreach_mul_list_kernel_fallback(TensorList tensors1, TensorList tensors2) {
  verify_list(tensors1, tensors2);

  std::vector<Tensor> result;
  for (int i = 0; i < tensors1.size(); i++) {
    auto temp = tensors1[i].mul(tensors2[i]);
    result.emplace_back(temp);
  }

  return result;
}

std::vector<Tensor> foreach_mul_list_kernel_fallback_(TensorList tensors1, TensorList tensors2) {
  verify_list(tensors1, tensors2);

  for (int i = 0; i < tensors1.size(); i++) {
    tensors1[i].mul_(tensors2[i]);
  }

  return tensors1.vec();
}

std::vector<Tensor> foreach_div_list_kernel_fallback(TensorList tensors1, TensorList tensors2) {
  verify_list(tensors1, tensors2);

  std::vector<Tensor> result;
  for (int i = 0; i < tensors1.size(); i++) {
    auto temp = tensors1[i].div(tensors2[i]);
    result.emplace_back(temp);
  }

  return result;
}

std::vector<Tensor> foreach_div_list_kernel_fallback_(TensorList tensors1, TensorList tensors2) {
  verify_list(tensors1, tensors2);

  for (int i = 0; i < tensors1.size(); i++) {
    tensors1[i].div_(tensors2[i]);
  }

  return tensors1.vec();
}

}} // namespace at::native<|MERGE_RESOLUTION|>--- conflicted
+++ resolved
@@ -23,8 +23,7 @@
   }
 }
 
-<<<<<<< HEAD
-std::vector<Tensor> foreach_sub_scalar_kernel_fallback(TensorList tensors, Scalar scalar) {
+std::vector<Tensor> foreach_tensor_sub_scalar_kernel_slow(TensorList tensors, Scalar scalar) {
   verify_list(tensors);
 
   std::vector<Tensor> result;
@@ -36,17 +35,15 @@
   return result;
 }
 
-std::vector<Tensor> foreach_sub_scalar_kernel_fallback_(TensorList tensors, Scalar scalar) {
+void foreach_tensor_sub_scalar_kernel_slow_(TensorList tensors, Scalar scalar) {
   verify_list(tensors);
 
   for (auto& t: tensors) {
     t.sub_(scalar);
   }
-
-  return tensors.vec();
 }
 
-std::vector<Tensor> foreach_div_scalar_kernel_fallback(TensorList tensors, Scalar scalar) {
+std::vector<Tensor> foreach_tensor_div_scalar_kernel_slow(TensorList tensors, Scalar scalar) {
   verify_list(tensors);
 
   std::vector<Tensor> result;
@@ -58,17 +55,15 @@
   return result;
 }
 
-std::vector<Tensor> foreach_div_scalar_kernel_fallback_(TensorList tensors, Scalar scalar) {
+void foreach_tensor_div_scalar_kernel_slow_(TensorList tensors, Scalar scalar) {
   verify_list(tensors);
 
   for (auto& t: tensors) {
     t.div_(scalar);
   }
-
-  return tensors.vec();
 }
 
-std::vector<Tensor> foreach_mul_scalar_kernel_fallback(TensorList tensors, Scalar scalar) {
+std::vector<Tensor> foreach_tensor_mul_scalar_kernel_slow(TensorList tensors, Scalar scalar) {
   verify_list(tensors);
 
   std::vector<Tensor> result;
@@ -80,20 +75,15 @@
   return result;
 }
 
-std::vector<Tensor> foreach_mul_scalar_kernel_fallback_(TensorList tensors, Scalar scalar) {
+void foreach_tensor_mul_scalar_kernel_slow_(TensorList tensors, Scalar scalar) {
   verify_list(tensors);
 
   for (auto& t: tensors) {
     t.mul_(scalar);
   }
-
-  return tensors.vec();
 }
 
-std::vector<Tensor> foreach_add_list_kernel_fallback(TensorList tensors1, TensorList tensors2) {
-=======
 std::vector<Tensor> foreach_tensor_add_list_kernel_slow(TensorList tensors1, TensorList tensors2) {
->>>>>>> 375d5136
   verify_list(tensors1, tensors2);
 
   std::vector<Tensor> result;
@@ -113,7 +103,7 @@
   }
 }
 
-std::vector<Tensor> foreach_sub_list_kernel_fallback(TensorList tensors1, TensorList tensors2) {
+std::vector<Tensor> foreach_tensor_sub_list_kernel_slow(TensorList tensors1, TensorList tensors2) {
   verify_list(tensors1, tensors2);
 
   std::vector<Tensor> result;
@@ -125,17 +115,15 @@
   return result;
 }
 
-std::vector<Tensor> foreach_sub_list_kernel_fallback_(TensorList tensors1, TensorList tensors2) {
+void foreach_tensor_sub_list_kernel_slow_(TensorList tensors1, TensorList tensors2) {
   verify_list(tensors1, tensors2);
 
   for (int i = 0; i < tensors1.size(); i++) {
     tensors1[i].sub_(tensors2[i]);
   }
-
-  return tensors1.vec();
 }
 
-std::vector<Tensor> foreach_mul_list_kernel_fallback(TensorList tensors1, TensorList tensors2) {
+std::vector<Tensor> foreach_tensor_mul_list_kernel_slow(TensorList tensors1, TensorList tensors2) {
   verify_list(tensors1, tensors2);
 
   std::vector<Tensor> result;
@@ -147,17 +135,15 @@
   return result;
 }
 
-std::vector<Tensor> foreach_mul_list_kernel_fallback_(TensorList tensors1, TensorList tensors2) {
+void foreach_tensor_mul_list_kernel_slow_(TensorList tensors1, TensorList tensors2) {
   verify_list(tensors1, tensors2);
 
   for (int i = 0; i < tensors1.size(); i++) {
     tensors1[i].mul_(tensors2[i]);
   }
-
-  return tensors1.vec();
 }
 
-std::vector<Tensor> foreach_div_list_kernel_fallback(TensorList tensors1, TensorList tensors2) {
+std::vector<Tensor> foreach_tensor_div_list_kernel_slow(TensorList tensors1, TensorList tensors2) {
   verify_list(tensors1, tensors2);
 
   std::vector<Tensor> result;
@@ -169,14 +155,12 @@
   return result;
 }
 
-std::vector<Tensor> foreach_div_list_kernel_fallback_(TensorList tensors1, TensorList tensors2) {
+void foreach_tensor_div_list_kernel_slow_(TensorList tensors1, TensorList tensors2) {
   verify_list(tensors1, tensors2);
 
   for (int i = 0; i < tensors1.size(); i++) {
     tensors1[i].div_(tensors2[i]);
   }
-
-  return tensors1.vec();
 }
 
 }} // namespace at::native