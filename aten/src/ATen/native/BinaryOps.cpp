--- conflicted
+++ resolved
@@ -408,43 +408,12 @@
   return self.mul_(other);
 }
 
-<<<<<<< HEAD
-Tensor sub(const Tensor& self, Scalar other, Scalar alpha) {
+Tensor sub(const Tensor& self, const Scalar& other, const Scalar& alpha) {
   return at::sub(self, wrapped_scalar_tensor(other), alpha); // redispatch!
 }
 
-Tensor& sub_(Tensor& self, Scalar other, Scalar alpha) {
+Tensor& sub_(Tensor& self, const Scalar& other, const Scalar& alpha) {
   return self.sub_(wrapped_scalar_tensor(other), alpha); // redispatch!
-=======
-Tensor& sub_out(Tensor& result, const Tensor& self, const Tensor& other, const Scalar& alpha) {
-  sub_check(self, other);
-  auto iter = TensorIterator::binary_op(result, self, other);
-  alpha_check(iter.dtype(), alpha);
-  sub_stub(iter.device_type(), iter, alpha);
-  TORCH_INTERNAL_ASSERT(result.scalar_type() == iter.output().dtype());
-  return result;
-}
-
-Tensor sub(const Tensor& self, const Tensor& other, const Scalar& alpha) {
-  sub_check(self, other);
-  Tensor result;
-  auto iter = TensorIterator::binary_op(result, self, other);
-  alpha_check(iter.dtype(), alpha);
-  sub_stub(iter.device_type(), iter, alpha);
-  return iter.output();
-}
-
-Tensor& sub_(Tensor& self, const Tensor& other, const Scalar& alpha) {
-  return native::sub_out(self, self, other, alpha);
-}
-
-Tensor sub(const Tensor& self, const Scalar& other, const Scalar& alpha) {
-  return native::sub(self, wrapped_scalar_tensor(other), alpha);
-}
-
-Tensor& sub_(Tensor& self, const Scalar& other, const Scalar& alpha) {
-  return native::sub_(self, wrapped_scalar_tensor(other), alpha);
->>>>>>> d1be657a
 }
 
 // subtract, alias for sub
@@ -516,13 +485,8 @@
   return iter.output();
 }
 
-<<<<<<< HEAD
-Tensor rsub(const Tensor& self, const Tensor& other, Scalar alpha) {
+Tensor rsub(const Tensor& self, const Tensor& other, const Scalar& alpha) {
   return at::sub(other, self, alpha); // redispatch!
-=======
-Tensor rsub(const Tensor& self, const Tensor& other, const Scalar& alpha) {
-  return native::sub(other, self, alpha);
->>>>>>> d1be657a
 }
 
 Tensor& atan2_out(Tensor& result, const Tensor& self, const Tensor& other) {
