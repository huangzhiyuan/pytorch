import itertools
import os
import pickle
import random
import tempfile
import warnings
import tarfile
import zipfile
import numpy as np
from PIL import Image
from unittest import skipIf

import torch
import torch.nn as nn
from torch.testing._internal.common_utils import (TestCase, run_tests)
from torch.utils.data import IterDataPipe, RandomSampler, DataLoader
<<<<<<< HEAD
from typing import Any, Dict, Iterator, List, Tuple, Type, TypeVar
=======
from typing import Any, Dict, List, Optional, Tuple, TypeVar, Set, Union
>>>>>>> cc306ca9

import torch.utils.data.datapipes as dp
from torch.utils.data.datapipes.utils.decoder import (
    basichandlers as decoder_basichandlers,
    imagehandler as decoder_imagehandler)

try:
    import torchvision.transforms
    HAS_TORCHVISION = True
except ImportError:
    HAS_TORCHVISION = False
skipIfNoTorchVision = skipIf(not HAS_TORCHVISION, "no torchvision")


T_co = TypeVar('T_co', covariant=True)


def create_temp_dir_and_files():
    # The temp dir and files within it will be released and deleted in tearDown().
    # Adding `noqa: P201` to avoid mypy's warning on not releasing the dir handle within this function.
    temp_dir = tempfile.TemporaryDirectory()  # noqa: P201
    temp_dir_path = temp_dir.name
    with tempfile.NamedTemporaryFile(dir=temp_dir_path, delete=False, suffix='.txt') as f:
        temp_file1_name = f.name
    with tempfile.NamedTemporaryFile(dir=temp_dir_path, delete=False, suffix='.byte') as f:
        temp_file2_name = f.name
    with tempfile.NamedTemporaryFile(dir=temp_dir_path, delete=False, suffix='.empty') as f:
        temp_file3_name = f.name

    with open(temp_file1_name, 'w') as f1:
        f1.write('0123456789abcdef')
    with open(temp_file2_name, 'wb') as f2:
        f2.write(b"0123456789abcdef")

    temp_sub_dir = tempfile.TemporaryDirectory(dir=temp_dir_path)  # noqa: P201
    temp_sub_dir_path = temp_sub_dir.name
    with tempfile.NamedTemporaryFile(dir=temp_sub_dir_path, delete=False, suffix='.txt') as f:
        temp_sub_file1_name = f.name
    with tempfile.NamedTemporaryFile(dir=temp_sub_dir_path, delete=False, suffix='.byte') as f:
        temp_sub_file2_name = f.name

    with open(temp_sub_file1_name, 'w') as f1:
        f1.write('0123456789abcdef')
    with open(temp_sub_file2_name, 'wb') as f2:
        f2.write(b"0123456789abcdef")

    return [(temp_dir, temp_file1_name, temp_file2_name, temp_file3_name),
            (temp_sub_dir, temp_sub_file1_name, temp_sub_file2_name)]

class TestIterableDataPipeBasic(TestCase):

    def setUp(self):
        ret = create_temp_dir_and_files()
        self.temp_dir = ret[0][0]
        self.temp_files = ret[0][1:]
        self.temp_sub_dir = ret[1][0]
        self.temp_sub_files = ret[1][1:]

    def tearDown(self):
        try:
            self.temp_sub_dir.cleanup()
            self.temp_dir.cleanup()
        except Exception as e:
            warnings.warn("TestIterableDatasetBasic was not able to cleanup temp dir due to {}".format(str(e)))

    def test_listdirfiles_iterable_datapipe(self):
        temp_dir = self.temp_dir.name
        datapipe = dp.iter.ListDirFiles(temp_dir, '')

        count = 0
        for pathname in datapipe:
            count = count + 1
            self.assertTrue(pathname in self.temp_files)
        self.assertEqual(count, len(self.temp_files))

        count = 0
        datapipe = dp.iter.ListDirFiles(temp_dir, '', recursive=True)
        for pathname in datapipe:
            count = count + 1
            self.assertTrue((pathname in self.temp_files) or (pathname in self.temp_sub_files))
        self.assertEqual(count, len(self.temp_files) + len(self.temp_sub_files))


    def test_loadfilesfromdisk_iterable_datapipe(self):
        # test import datapipe class directly
        from torch.utils.data.datapipes.iter import ListDirFiles, LoadFilesFromDisk

        temp_dir = self.temp_dir.name
        datapipe1 = ListDirFiles(temp_dir, '')
        datapipe2 = LoadFilesFromDisk(datapipe1)

        count = 0
        for rec in datapipe2:
            count = count + 1
            self.assertTrue(rec[0] in self.temp_files)
            self.assertTrue(rec[1].read() == open(rec[0], 'rb').read())
        self.assertEqual(count, len(self.temp_files))


    def test_readfilesfromtar_iterable_datapipe(self):
        temp_dir = self.temp_dir.name
        temp_tarfile_pathname = os.path.join(temp_dir, "test_tar.tar")
        with tarfile.open(temp_tarfile_pathname, "w:gz") as tar:
            tar.add(self.temp_files[0])
            tar.add(self.temp_files[1])
            tar.add(self.temp_files[2])
        datapipe1 = dp.iter.ListDirFiles(temp_dir, '*.tar')
        datapipe2 = dp.iter.LoadFilesFromDisk(datapipe1)
        datapipe3 = dp.iter.ReadFilesFromTar(datapipe2)
        # read extracted files before reaching the end of the tarfile
        count = 0
        for rec, temp_file in zip(datapipe3, self.temp_files):
            count = count + 1
            self.assertEqual(os.path.basename(rec[0]), os.path.basename(temp_file))
            self.assertEqual(rec[1].read(), open(temp_file, 'rb').read())
        self.assertEqual(count, len(self.temp_files))
        # read extracted files after reaching the end of the tarfile
        count = 0
        data_refs = []
        for rec in datapipe3:
            count = count + 1
            data_refs.append(rec)
        self.assertEqual(count, len(self.temp_files))
        for i in range(0, count):
            self.assertEqual(os.path.basename(data_refs[i][0]), os.path.basename(self.temp_files[i]))
            self.assertEqual(data_refs[i][1].read(), open(self.temp_files[i], 'rb').read())


    def test_readfilesfromzip_iterable_datapipe(self):
        temp_dir = self.temp_dir.name
        temp_zipfile_pathname = os.path.join(temp_dir, "test_zip.zip")
        with zipfile.ZipFile(temp_zipfile_pathname, 'w') as myzip:
            myzip.write(self.temp_files[0])
            myzip.write(self.temp_files[1])
            myzip.write(self.temp_files[2])
        datapipe1 = dp.iter.ListDirFiles(temp_dir, '*.zip')
        datapipe2 = dp.iter.LoadFilesFromDisk(datapipe1)
        datapipe3 = dp.iter.ReadFilesFromZip(datapipe2)
        # read extracted files before reaching the end of the zipfile
        count = 0
        for rec, temp_file in zip(datapipe3, self.temp_files):
            count = count + 1
            self.assertEqual(os.path.basename(rec[0]), os.path.basename(temp_file))
            self.assertEqual(rec[1].read(), open(temp_file, 'rb').read())
        self.assertEqual(count, len(self.temp_files))
        # read extracted files before reaching the end of the zipile
        count = 0
        data_refs = []
        for rec in datapipe3:
            count = count + 1
            data_refs.append(rec)
        self.assertEqual(count, len(self.temp_files))
        for i in range(0, count):
            self.assertEqual(os.path.basename(data_refs[i][0]), os.path.basename(self.temp_files[i]))
            self.assertEqual(data_refs[i][1].read(), open(self.temp_files[i], 'rb').read())


    def test_routeddecoder_iterable_datapipe(self):
        temp_dir = self.temp_dir.name
        temp_pngfile_pathname = os.path.join(temp_dir, "test_png.png")
        img = Image.new('RGB', (2, 2), color='red')
        img.save(temp_pngfile_pathname)
        datapipe1 = dp.iter.ListDirFiles(temp_dir, ['*.png', '*.txt'])
        datapipe2 = dp.iter.LoadFilesFromDisk(datapipe1)
        datapipe3 = dp.iter.RoutedDecoder(datapipe2, handlers=[decoder_imagehandler('rgb')])
        datapipe3.add_handler(decoder_basichandlers)

        for rec in datapipe3:
            ext = os.path.splitext(rec[0])[1]
            if ext == '.png':
                expected = np.array([[[1., 0., 0.], [1., 0., 0.]], [[1., 0., 0.], [1., 0., 0.]]], dtype=np.single)
                self.assertTrue(np.array_equal(rec[1], expected))
            else:
                self.assertTrue(rec[1] == open(rec[0], 'rb').read().decode('utf-8'))


    def test_groupbykey_iterable_datapipe(self):
        temp_dir = self.temp_dir.name
        temp_tarfile_pathname = os.path.join(temp_dir, "test_tar.tar")
        file_list = [
            "a.png", "b.png", "c.json", "a.json", "c.png", "b.json", "d.png",
            "d.json", "e.png", "f.json", "g.png", "f.png", "g.json", "e.json",
            "h.txt", "h.json"]
        with tarfile.open(temp_tarfile_pathname, "w:gz") as tar:
            for file_name in file_list:
                file_pathname = os.path.join(temp_dir, file_name)
                with open(file_pathname, 'w') as f:
                    f.write('12345abcde')
                tar.add(file_pathname)

        datapipe1 = dp.iter.ListDirFiles(temp_dir, '*.tar')
        datapipe2 = dp.iter.LoadFilesFromDisk(datapipe1)
        datapipe3 = dp.iter.ReadFilesFromTar(datapipe2)
        datapipe4 = dp.iter.GroupByKey(datapipe3, group_size=2)

        expected_result = [("a.png", "a.json"), ("c.png", "c.json"), ("b.png", "b.json"), ("d.png", "d.json"), (
            "f.png", "f.json"), ("g.png", "g.json"), ("e.png", "e.json"), ("h.json", "h.txt")]

        count = 0
        for rec, expected in zip(datapipe4, expected_result):
            count = count + 1
            self.assertEqual(os.path.basename(rec[0][0]), expected[0])
            self.assertEqual(os.path.basename(rec[1][0]), expected[1])
            self.assertEqual(rec[0][1].read(), b'12345abcde')
            self.assertEqual(rec[1][1].read(), b'12345abcde')
        self.assertEqual(count, 8)


class IDP_NoLen(IterDataPipe):
    def __init__(self, input_dp):
        super().__init__()
        self.input_dp = input_dp

    def __iter__(self):
        for i in self.input_dp:
            yield i


class IDP(IterDataPipe):
    def __init__(self, input_dp):
        super().__init__()
        self.input_dp = input_dp
        self.length = len(input_dp)

    def __iter__(self):
        for i in self.input_dp:
            yield i

    def __len__(self):
        return self.length


def _fake_fn(data, *args, **kwargs):
    return data

def _fake_filter_fn(data, *args, **kwargs):
    return data >= 5

def _worker_init_fn(worker_id):
    random.seed(123)


class TestFunctionalIterDataPipe(TestCase):

    def test_picklable(self):
        arr = range(10)
        picklable_datapipes: List[Tuple[Type[IterDataPipe], IterDataPipe, Tuple, Dict[str, Any]]] = [
            (dp.iter.Map, IDP(arr), (), {}),
            (dp.iter.Map, IDP(arr), (_fake_fn, (0, ), {'test': True}), {}),
            (dp.iter.Collate, IDP(arr), (), {}),
            (dp.iter.Collate, IDP(arr), (_fake_fn, (0, ), {'test': True}), {}),
            (dp.iter.Filter, IDP(arr), (_fake_filter_fn, (0, ), {'test': True}), {}),
        ]
        for dpipe, input_dp, dp_args, dp_kwargs in picklable_datapipes:
            p = pickle.dumps(dpipe(input_dp, *dp_args, **dp_kwargs))  # type: ignore

        unpicklable_datapipes: List[Tuple[Type[IterDataPipe], IterDataPipe, Tuple, Dict[str, Any]]] = [
            (dp.iter.Map, IDP(arr), (lambda x: x, ), {}),
            (dp.iter.Collate, IDP(arr), (lambda x: xi, ), {}),
            (dp.iter.Filter, IDP(arr), (lambda x: x >= 5, ), {}),
        ]
        for dpipe, input_dp, dp_args, dp_kwargs in unpicklable_datapipes:
            with warnings.catch_warnings(record=True) as wa:
                datapipe = dpipe(input_dp, *dp_args, **dp_kwargs)
                self.assertEqual(len(wa), 1)
                self.assertRegex(str(wa[0].message), r"^Lambda function is not supported for pickle")
                with self.assertRaises(AttributeError):
                    p = pickle.dumps(datapipe)  # type: ignore

    def test_concat_datapipe(self):
        input_dp1 = IDP(range(10))
        input_dp2 = IDP(range(5))

        with self.assertRaisesRegex(ValueError, r"Expected at least one DataPipe"):
            dp.iter.Concat()

        with self.assertRaisesRegex(TypeError, r"Expected all inputs to be `IterDataPipe`"):
            dp.iter.Concat(input_dp1, ())

        concat_dp = input_dp1.concat(input_dp2)
        self.assertEqual(len(concat_dp), 15)
        self.assertEqual(list(concat_dp), list(range(10)) + list(range(5)))

        # Test Reset
        self.assertEqual(list(concat_dp), list(range(10)) + list(range(5)))

        input_dp_nl = IDP_NoLen(range(5))
        concat_dp = input_dp1.concat(input_dp_nl)
        with self.assertRaises(NotImplementedError):
            len(concat_dp)

        self.assertEqual(list(d for d in concat_dp), list(range(10)) + list(range(5)))

    def test_map_datapipe(self):
        input_dp = IDP(range(10))

        def fn(item, dtype=torch.float, *, sum=False):
            data = torch.tensor(item, dtype=dtype)
            return data if not sum else data.sum()

        map_dp = input_dp.map(fn)
        self.assertEqual(len(input_dp), len(map_dp))
        for x, y in zip(map_dp, input_dp):
            self.assertEqual(x, torch.tensor(y, dtype=torch.float))

        map_dp = input_dp.map(fn=fn, fn_args=(torch.int, ), fn_kwargs={'sum': True})
        self.assertEqual(len(input_dp), len(map_dp))
        for x, y in zip(map_dp, input_dp):
            self.assertEqual(x, torch.tensor(y, dtype=torch.int).sum())

        from functools import partial
        map_dp = input_dp.map(partial(fn, dtype=torch.int, sum=True))
        self.assertEqual(len(input_dp), len(map_dp))
        for x, y in zip(map_dp, input_dp):
            self.assertEqual(x, torch.tensor(y, dtype=torch.int).sum())

        input_dp_nl = IDP_NoLen(range(10))
        map_dp_nl = input_dp_nl.map()
        with self.assertRaises(NotImplementedError):
            len(map_dp_nl)
        for x, y in zip(map_dp_nl, input_dp_nl):
            self.assertEqual(x, torch.tensor(y, dtype=torch.float))

    def test_collate_datapipe(self):
        arrs = [[1, 2, 3], [4, 5, 6], [7, 8, 9]]
        input_dp = IDP(arrs)

        def _collate_fn(batch):
            return torch.tensor(sum(batch), dtype=torch.float)

        collate_dp = input_dp.collate(collate_fn=_collate_fn)
        self.assertEqual(len(input_dp), len(collate_dp))
        for x, y in zip(collate_dp, input_dp):
            self.assertEqual(x, torch.tensor(sum(y), dtype=torch.float))

        input_dp_nl = IDP_NoLen(arrs)
        collate_dp_nl = input_dp_nl.collate()
        with self.assertRaises(NotImplementedError):
            len(collate_dp_nl)
        for x, y in zip(collate_dp_nl, input_dp_nl):
            self.assertEqual(x, torch.tensor(y))

    def test_batch_datapipe(self):
        arrs = list(range(10))
        input_dp = IDP(arrs)
        with self.assertRaises(AssertionError):
            input_dp.batch(batch_size=0)

        # Default not drop the last batch
        bs = 3
        batch_dp = input_dp.batch(batch_size=bs)
        self.assertEqual(len(batch_dp), 4)
        for i, batch in enumerate(batch_dp):
            self.assertEqual(len(batch), 1 if i == 3 else bs)
            self.assertEqual(batch, arrs[i * bs: i * bs + len(batch)])

        # Drop the last batch
        bs = 4
        batch_dp = input_dp.batch(batch_size=bs, drop_last=True)
        self.assertEqual(len(batch_dp), 2)
        for i, batch in enumerate(batch_dp):
            self.assertEqual(len(batch), bs)
            self.assertEqual(batch, arrs[i * bs: i * bs + len(batch)])

        input_dp_nl = IDP_NoLen(range(10))
        batch_dp_nl = input_dp_nl.batch(batch_size=2)
        with self.assertRaises(NotImplementedError):
            len(batch_dp_nl)

    def test_bucket_batch_datapipe(self):
        input_dp = IDP(range(20))
        with self.assertRaises(AssertionError):
            input_dp.bucket_batch(batch_size=0)

        input_dp_nl = IDP_NoLen(range(20))
        bucket_dp_nl = input_dp_nl.bucket_batch(batch_size=7)
        with self.assertRaises(NotImplementedError):
            len(bucket_dp_nl)

        # Test Bucket Batch without sort_key
        def _helper(**kwargs):
            arrs = list(range(100))
            random.shuffle(arrs)
            input_dp = IDP(arrs)
            bucket_dp = input_dp.bucket_batch(**kwargs)
            if kwargs["sort_key"] is None:
                # BatchDataset as reference
                ref_dp = input_dp.batch(batch_size=kwargs['batch_size'], drop_last=kwargs['drop_last'])
                for batch, rbatch in zip(bucket_dp, ref_dp):
                    self.assertEqual(batch, rbatch)
            else:
                bucket_size = bucket_dp.bucket_size
                bucket_num = (len(input_dp) - 1) // bucket_size + 1
                it = iter(bucket_dp)
                for i in range(bucket_num):
                    ref = sorted(arrs[i * bucket_size: (i + 1) * bucket_size])
                    bucket: List = []
                    while len(bucket) < len(ref):
                        try:
                            batch = next(it)
                            bucket += batch
                        # If drop last, stop in advance
                        except StopIteration:
                            break
                    if len(bucket) != len(ref):
                        ref = ref[:len(bucket)]
                    # Sorted bucket
                    self.assertEqual(bucket, ref)

        _helper(batch_size=7, drop_last=False, sort_key=None)
        _helper(batch_size=7, drop_last=True, bucket_size_mul=5, sort_key=None)

        # Test Bucket Batch with sort_key
        def _sort_fn(data):
            return data

        _helper(batch_size=7, drop_last=False, bucket_size_mul=5, sort_key=_sort_fn)
        _helper(batch_size=7, drop_last=True, bucket_size_mul=5, sort_key=_sort_fn)

    def test_filter_datapipe(self):
        input_ds = IDP(range(10))

        def _filter_fn(data, val, clip=False):
            if clip:
                return data >= val
            return True

        filter_dp = input_ds.filter(filter_fn=_filter_fn, fn_args=(5, ))
        for data, exp in zip(filter_dp, range(10)):
            self.assertEqual(data, exp)

        filter_dp = input_ds.filter(filter_fn=_filter_fn, fn_kwargs={'val': 5, 'clip': True})
        for data, exp in zip(filter_dp, range(5, 10)):
            self.assertEqual(data, exp)

        with self.assertRaises(NotImplementedError):
            len(filter_dp)

        def _non_bool_fn(data):
            return 1

        filter_dp = input_ds.filter(filter_fn=_non_bool_fn)
        with self.assertRaises(ValueError):
            temp = list(d for d in filter_dp)

    def test_sampler_datapipe(self):
        input_dp = IDP(range(10))
        # Default SequentialSampler
        sampled_dp = dp.iter.Sampler(input_dp)  # type: ignore
        self.assertEqual(len(sampled_dp), 10)
        for i, x in enumerate(sampled_dp):
            self.assertEqual(x, i)

        # RandomSampler
        random_sampled_dp = dp.iter.Sampler(input_dp, sampler=RandomSampler, sampler_kwargs={'replacement': True})  # type: ignore

        # Requires `__len__` to build SamplerDataPipe
        input_dp_nolen = IDP_NoLen(range(10))
        with self.assertRaises(AssertionError):
            sampled_dp = dp.iter.Sampler(input_dp_nolen)

    def test_shuffle_datapipe(self):
        exp = list(range(20))
        input_ds = IDP(exp)

        with self.assertRaises(AssertionError):
            shuffle_dp = input_ds.shuffle(buffer_size=0)

        for bs in (5, 20, 25):
            shuffle_dp = input_ds.shuffle(buffer_size=bs)
            self.assertEqual(len(shuffle_dp), len(input_ds))

            random.seed(123)
            res = list(d for d in shuffle_dp)
            self.assertEqual(sorted(res), exp)

            # Test Deterministic
            for num_workers in (0, 1):
                random.seed(123)
                dl = DataLoader(shuffle_dp, num_workers=num_workers, worker_init_fn=_worker_init_fn)
                dl_res = list(d for d in dl)
                self.assertEqual(res, dl_res)

        shuffle_dp_nl = IDP_NoLen(range(20)).shuffle(buffer_size=5)
        with self.assertRaises(NotImplementedError):
            len(shuffle_dp_nl)

    @skipIfNoTorchVision
    def test_transforms_datapipe(self):
        torch.set_default_dtype(torch.float)
        # A sequence of numpy random numbers representing 3-channel images
        w = h = 32
        inputs = [np.random.randint(0, 255, (h, w, 3), dtype=np.uint8) for i in range(10)]
        tensor_inputs = [torch.tensor(x, dtype=torch.float).permute(2, 0, 1) / 255. for x in inputs]

        input_dp = IDP(inputs)
        # Raise TypeError for python function
        with self.assertRaisesRegex(TypeError, r"`transforms` are required to be"):
            input_dp.transforms(_fake_fn)

        # transforms.Compose of several transforms
        transforms = torchvision.transforms.Compose([
            torchvision.transforms.ToTensor(),
            torchvision.transforms.Pad(1, fill=1, padding_mode='constant'),
        ])
        tsfm_dp = input_dp.transforms(transforms)
        self.assertEqual(len(tsfm_dp), len(input_dp))
        for tsfm_data, input_data in zip(tsfm_dp, tensor_inputs):
            self.assertEqual(tsfm_data[:, 1:(h + 1), 1:(w + 1)], input_data)

        # nn.Sequential of several transforms (required to be instances of nn.Module)
        input_dp = IDP(tensor_inputs)
        transforms = nn.Sequential(
            torchvision.transforms.Pad(1, fill=1, padding_mode='constant'),
        )
        tsfm_dp = input_dp.transforms(transforms)
        self.assertEqual(len(tsfm_dp), len(input_dp))
        for tsfm_data, input_data in zip(tsfm_dp, tensor_inputs):
            self.assertEqual(tsfm_data[:, 1:(h + 1), 1:(w + 1)], input_data)

        # Single transform
        input_dp = IDP_NoLen(inputs)
        transform = torchvision.transforms.ToTensor()
        tsfm_dp = input_dp.transforms(transform)
        with self.assertRaises(NotImplementedError):
            len(tsfm_dp)
        for tsfm_data, input_data in zip(tsfm_dp, tensor_inputs):
            self.assertEqual(tsfm_data, input_data)

    def test_zip_datapipe(self):
        with self.assertRaises(TypeError):
            dp.iter.Zip(IDP(range(10)), list(range(10)))

        zipped_dp = dp.iter.Zip(IDP(range(10)), IDP_NoLen(range(5)))
        with self.assertRaises(NotImplementedError):
            len(zipped_dp)
        exp = list((i, i) for i in range(5))
        self.assertEqual(list(d for d in zipped_dp), exp)

        zipped_dp = dp.iter.Zip(IDP(range(10)), IDP(range(5)))
        self.assertEqual(len(zipped_dp), 5)
        self.assertEqual(list(zipped_dp), exp)
        # Reset
        self.assertEqual(list(zipped_dp), exp)


<<<<<<< HEAD
class TestDataPipeTyping(TestCase):
    def test_compile_time(self):
        # Static checking annotation
        with self.assertRaisesRegex(TypeError, r"No return annotation"):
            class InvalidDP1(IterDataPipe[int]):
                def __iter__(self):
                    yield 0

        with self.assertRaisesRegex(TypeError, r"Iterator is required as"):
            class InvalidDP2(IterDataPipe[int]):
                def __iter__(self) -> str:
                    yield 0

        with self.assertRaisesRegex(TypeError, r"Unmatched type annotation"):
            class InvalidDP3(IterDataPipe[int]):
                def __iter__(self) -> Iterator[Tuple]:
                    yield 0


        class ValidDP1(IterDataPipe[Tuple[int, str]]):
            r""" DataPipe with fixed type"""
            def __init__(self, length):
                self.length = length

            def __iter__(self) -> Iterator[Tuple[int, str]]:
                for d in range(self.length):
                    yield d, str(d)

        dp1 = ValidDP1(10)
        self.assertEqual(ValidDP1.type, dp1.type)
        # Fixed type share one type instance
        self.assertEqual(id(ValidDP1.type), id(dp1.type))
        dp2 = ValidDP1(5)
        self.assertEqual(dp1.type, dp2.type)
        self.assertEqual(id(dp1.type), id(dp2.type))


        class ValidDP2(IterDataPipe[T_co]):
            r""" DataPipe without fixed type"""
            def __iter__(self) -> Iterator[T_co]:
                for d in range(10):
                    yield d

        dp1 = ValidDP2()
        self.assertEqual(ValidDP2.type, dp1.type)
        # DataPipe instance with non-fixed type has own type instance
        self.assertNotEqual(id(ValidDP2.type), id(dp1.type))
        dp2 = ValidDP2()
        self.assertEqual(dp1.type, dp2.type)
        self.assertNotEqual(id(dp1.type), id(dp2.type))


        class ValidDP3(IterDataPipe[Tuple[T_co, str]]):
            r""" DataPipe without fixed type with __init__ function"""
            def __init__(self, datasource):
                self.datasource = datasource

            def __iter__(self) -> Iterator[Tuple[T_co, str]]:
                for d in self.datasource:
                    yield d, str(d)

        dp1 = ValidDP3(range(10))
        self.assertEqual(ValidDP3.type, dp1.type)
        # DataPipe instance with non-fixed type has own type instance
        self.assertNotEqual(id(ValidDP3.type), id(dp1.type))
        dp2 = ValidDP3(5)
        self.assertEqual(dp1.type, dp2.type)
        self.assertNotEqual(id(dp1.type), id(dp2.type))
=======
class TestTyping(TestCase):
    def test_subtype(self):
        from torch.utils.data.typing import issubtype

        basic_type = (int, str, bool, float, complex,
                      list, tuple, dict, set, T_co)
        for t in basic_type:
            self.assertTrue(issubtype(t, t))
            self.assertTrue(issubtype(t, Any))
            if t == T_co:
                self.assertTrue(issubtype(Any, t))
            else:
                self.assertFalse(issubtype(Any, t))
        for t1, t2 in itertools.product(basic_type, basic_type):
            if t1 == t2 or t2 == T_co:
                self.assertTrue(issubtype(t1, t2))
            else:
                self.assertFalse(issubtype(t1, t2))

        T = TypeVar('T', int, str)
        S = TypeVar('S', bool, str, int, Tuple[int, T])
        self.assertTrue(issubtype(T, S))
        self.assertFalse(issubtype(S, T))
        self.assertTrue(issubtype(S, T_co))

        # Optional/Union
        types = ((int, Optional[int]),
                 (int, Union[int, dict]),
                 (List, Union[int, list]),
                 (T, Union[S, Set]))
        for sub, par in types:
            self.assertTrue(issubtype(sub, par))
            self.assertFalse(issubtype(par, sub))

        subscriptable_type = {
            List: 1,
            Tuple: None,
            Set: 1,
            Dict: 2,
            Optional: 1,
        }
        #  def _test_nested(alias, base, n, params, 
>>>>>>> cc306ca9


if __name__ == '__main__':
    run_tests()<|MERGE_RESOLUTION|>--- conflicted
+++ resolved
@@ -14,11 +14,7 @@
 import torch.nn as nn
 from torch.testing._internal.common_utils import (TestCase, run_tests)
 from torch.utils.data import IterDataPipe, RandomSampler, DataLoader
-<<<<<<< HEAD
-from typing import Any, Dict, Iterator, List, Tuple, Type, TypeVar
-=======
-from typing import Any, Dict, List, Optional, Tuple, TypeVar, Set, Union
->>>>>>> cc306ca9
+from typing import Any, Dict, Iterator, List, Optional, Tuple, Type, TypeVar, Set, Union
 
 import torch.utils.data.datapipes as dp
 from torch.utils.data.datapipes.utils.decoder import (
@@ -565,76 +561,6 @@
         self.assertEqual(list(zipped_dp), exp)
 
 
-<<<<<<< HEAD
-class TestDataPipeTyping(TestCase):
-    def test_compile_time(self):
-        # Static checking annotation
-        with self.assertRaisesRegex(TypeError, r"No return annotation"):
-            class InvalidDP1(IterDataPipe[int]):
-                def __iter__(self):
-                    yield 0
-
-        with self.assertRaisesRegex(TypeError, r"Iterator is required as"):
-            class InvalidDP2(IterDataPipe[int]):
-                def __iter__(self) -> str:
-                    yield 0
-
-        with self.assertRaisesRegex(TypeError, r"Unmatched type annotation"):
-            class InvalidDP3(IterDataPipe[int]):
-                def __iter__(self) -> Iterator[Tuple]:
-                    yield 0
-
-
-        class ValidDP1(IterDataPipe[Tuple[int, str]]):
-            r""" DataPipe with fixed type"""
-            def __init__(self, length):
-                self.length = length
-
-            def __iter__(self) -> Iterator[Tuple[int, str]]:
-                for d in range(self.length):
-                    yield d, str(d)
-
-        dp1 = ValidDP1(10)
-        self.assertEqual(ValidDP1.type, dp1.type)
-        # Fixed type share one type instance
-        self.assertEqual(id(ValidDP1.type), id(dp1.type))
-        dp2 = ValidDP1(5)
-        self.assertEqual(dp1.type, dp2.type)
-        self.assertEqual(id(dp1.type), id(dp2.type))
-
-
-        class ValidDP2(IterDataPipe[T_co]):
-            r""" DataPipe without fixed type"""
-            def __iter__(self) -> Iterator[T_co]:
-                for d in range(10):
-                    yield d
-
-        dp1 = ValidDP2()
-        self.assertEqual(ValidDP2.type, dp1.type)
-        # DataPipe instance with non-fixed type has own type instance
-        self.assertNotEqual(id(ValidDP2.type), id(dp1.type))
-        dp2 = ValidDP2()
-        self.assertEqual(dp1.type, dp2.type)
-        self.assertNotEqual(id(dp1.type), id(dp2.type))
-
-
-        class ValidDP3(IterDataPipe[Tuple[T_co, str]]):
-            r""" DataPipe without fixed type with __init__ function"""
-            def __init__(self, datasource):
-                self.datasource = datasource
-
-            def __iter__(self) -> Iterator[Tuple[T_co, str]]:
-                for d in self.datasource:
-                    yield d, str(d)
-
-        dp1 = ValidDP3(range(10))
-        self.assertEqual(ValidDP3.type, dp1.type)
-        # DataPipe instance with non-fixed type has own type instance
-        self.assertNotEqual(id(ValidDP3.type), id(dp1.type))
-        dp2 = ValidDP3(5)
-        self.assertEqual(dp1.type, dp2.type)
-        self.assertNotEqual(id(dp1.type), id(dp2.type))
-=======
 class TestTyping(TestCase):
     def test_subtype(self):
         from torch.utils.data.typing import issubtype
@@ -677,7 +603,74 @@
             Optional: 1,
         }
         #  def _test_nested(alias, base, n, params, 
->>>>>>> cc306ca9
+
+    # Static checking annotation
+    def test_compile_time(self):
+        with self.assertRaisesRegex(TypeError, r"No return annotation"):
+            class InvalidDP1(IterDataPipe[int]):
+                def __iter__(self):
+                    yield 0
+
+        with self.assertRaisesRegex(TypeError, r"Expected Iterator as the return"):
+            class InvalidDP2(IterDataPipe[int]):
+                def __iter__(self) -> str:
+                    yield 0
+
+        with self.assertRaisesRegex(TypeError, r"Unmatched type annotation"):
+            class InvalidDP3(IterDataPipe[int]):
+                def __iter__(self) -> Iterator[Tuple]:
+                    yield 0
+
+
+        class ValidDP1(IterDataPipe[Tuple[int, str]]):
+            r""" DataPipe with fixed type"""
+            def __init__(self, length):
+                self.length = length
+
+            def __iter__(self) -> Iterator[Tuple[int, str]]:
+                for d in range(self.length):
+                    yield d, str(d)
+
+        dp1 = ValidDP1(10)
+        self.assertEqual(ValidDP1.type, dp1.type)
+        # Fixed type share one type instance
+        self.assertEqual(id(ValidDP1.type), id(dp1.type))
+        dp2 = ValidDP1(5)
+        self.assertEqual(dp1.type, dp2.type)
+        self.assertEqual(id(dp1.type), id(dp2.type))
+
+
+        class ValidDP2(IterDataPipe[T_co]):
+            r""" DataPipe without fixed type"""
+            def __iter__(self) -> Iterator[T_co]:
+                for d in range(10):
+                    yield d
+
+        dp1 = ValidDP2()
+        self.assertEqual(ValidDP2.type, dp1.type)
+        # DataPipe instance with non-fixed type has own type instance
+        self.assertNotEqual(id(ValidDP2.type), id(dp1.type))
+        dp2 = ValidDP2()
+        self.assertEqual(dp1.type, dp2.type)
+        self.assertNotEqual(id(dp1.type), id(dp2.type))
+
+
+        class ValidDP3(IterDataPipe[Tuple[T_co, str]]):
+            r""" DataPipe without fixed type with __init__ function"""
+            def __init__(self, datasource):
+                self.datasource = datasource
+
+            def __iter__(self) -> Iterator[Tuple[T_co, str]]:
+                for d in self.datasource:
+                    yield d, str(d)
+
+        dp1 = ValidDP3(range(10))
+        self.assertEqual(ValidDP3.type, dp1.type)
+        # DataPipe instance with non-fixed type has own type instance
+        self.assertNotEqual(id(ValidDP3.type), id(dp1.type))
+        dp2 = ValidDP3(5)
+        self.assertEqual(dp1.type, dp2.type)
+        self.assertNotEqual(id(dp1.type), id(dp2.type))
 
 
 if __name__ == '__main__':
