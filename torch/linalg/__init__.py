import sys

import torch
from torch._C import _add_docstr, _linalg  # type: ignore

Tensor = torch.Tensor

# Note: This not only adds doc strings for functions in the linalg namespace, but
# also connects the torch.linalg Python namespace to the torch._C._linalg builtins.

cholesky = _add_docstr(_linalg.linalg_cholesky, r"""
linalg.cholesky(input, *, out=None) -> Tensor

Computes the Cholesky decomposition of a Hermitian (or symmetric for real-valued matrices)
positive-definite matrix or the Cholesky decompositions for a batch of such matrices.
Each decomposition has the form:

.. math::

    \text{input} = LL^H

where :math:`L` is a lower-triangular matrix and :math:`L^H` is the conjugate transpose of :math:`L`,
which is just a transpose for the case of real-valued input matrices.
In code it translates to ``input = L @ L.t()`` if :attr:`input` is real-valued and
``input = L @ L.conj().t()`` if :attr:`input` is complex-valued.
The batch of :math:`L` matrices is returned.

Supports real-valued and complex-valued inputs.

.. note:: When given inputs on a CUDA device, this function synchronizes that device with the CPU.

.. note:: LAPACK's `potrf` is used for CPU inputs, and MAGMA's `potrf` is used for CUDA inputs.

.. note:: If :attr:`input` is not a Hermitian positive-definite matrix, or if it's a batch of matrices
          and one or more of them is not a Hermitian positive-definite matrix, then a RuntimeError will be thrown.
          If :attr:`input` is a batch of matrices, then the error message will include the batch index
          of the first matrix that is not Hermitian positive-definite.

Args:
    input (Tensor): the input tensor of size :math:`(*, n, n)` consisting of Hermitian positive-definite
                    :math:`n \times n` matrices, where :math:`*` is zero or more batch dimensions.

Keyword args:
    out (Tensor, optional): The output tensor. Ignored if ``None``. Default: ``None``

Examples::

    >>> a = torch.randn(2, 2, dtype=torch.complex128)
    >>> a = torch.mm(a, a.t().conj())  # creates a Hermitian positive-definite matrix
    >>> l = torch.linalg.cholesky(a)
    >>> a
    tensor([[2.5266+0.0000j, 1.9586-2.0626j],
            [1.9586+2.0626j, 9.4160+0.0000j]], dtype=torch.complex128)
    >>> l
    tensor([[1.5895+0.0000j, 0.0000+0.0000j],
            [1.2322+1.2976j, 2.4928+0.0000j]], dtype=torch.complex128)
    >>> torch.mm(l, l.t().conj())
    tensor([[2.5266+0.0000j, 1.9586-2.0626j],
            [1.9586+2.0626j, 9.4160+0.0000j]], dtype=torch.complex128)

    >>> a = torch.randn(3, 2, 2, dtype=torch.float64)
    >>> a = torch.matmul(a, a.transpose(-2, -1))  # creates a symmetric positive-definite matrix
    >>> l = torch.linalg.cholesky(a)
    >>> a
    tensor([[[ 1.1629,  2.0237],
            [ 2.0237,  6.6593]],

            [[ 0.4187,  0.1830],
            [ 0.1830,  0.1018]],

            [[ 1.9348, -2.5744],
            [-2.5744,  4.6386]]], dtype=torch.float64)
    >>> l
    tensor([[[ 1.0784,  0.0000],
            [ 1.8766,  1.7713]],

            [[ 0.6471,  0.0000],
            [ 0.2829,  0.1477]],

            [[ 1.3910,  0.0000],
            [-1.8509,  1.1014]]], dtype=torch.float64)
    >>> torch.allclose(torch.matmul(l, l.transpose(-2, -1)), a)
    True
""")

inv = _add_docstr(_linalg.linalg_inv, r"""
linalg.inv(input, *, out=None) -> Tensor

Computes the multiplicative inverse matrix of a square matrix :attr:`input`, or of each square matrix in a
batched :attr:`input`. The result satisfies the relation:

``matmul(inv(input),input)`` = ``matmul(input,inv(input))`` = ``eye(input.shape[0]).expand_as(input)``.

Supports input of float, double, cfloat and cdouble data types.

.. note:: When given inputs on a CUDA device, this function synchronizes that device with the CPU.

.. note:: The inverse matrix is computed using LAPACK's `getrf` and `getri` routines for CPU inputs. For CUDA
          inputs, cuSOLVER's `getrf` and `getrs` routines as well as cuBLAS' `getrf` and `getri` routines are
          used if CUDA version >= 10.1.243, otherwise MAGMA's `getrf` and `getri` routines are used instead.

.. note:: If :attr:`input` is a non-invertible matrix or non-square matrix, or batch with at least one such matrix,
          then a RuntimeError will be thrown.

Args:
    input (Tensor): the square `(n, n)` matrix or the batch of such matrices of size
                    `(*, n, n)` where `*` is one or more batch dimensions.

Keyword args:
    out (Tensor, optional): The output tensor. Ignored if ``None``. Default is ``None``.

Examples::

    >>> x = torch.rand(4, 4)
    >>> y = torch.linalg.inv(x)
    >>> z = torch.mm(x, y)
    >>> z
    tensor([[ 1.0000, -0.0000, -0.0000,  0.0000],
            [ 0.0000,  1.0000,  0.0000,  0.0000],
            [ 0.0000,  0.0000,  1.0000,  0.0000],
            [ 0.0000, -0.0000, -0.0000,  1.0000]])
    >>> torch.max(torch.abs(z - torch.eye(4))) # Max non-zero
    tensor(1.1921e-07)

    >>> # Batched inverse example
    >>> x = torch.randn(2, 3, 4, 4)
    >>> y = torch.linalg.inv(x)
    >>> z = torch.matmul(x, y)
    >>> torch.max(torch.abs(z - torch.eye(4).expand_as(x))) # Max non-zero
    tensor(1.9073e-06)

    >>> x = torch.rand(4, 4, dtype=torch.cdouble)
    >>> y = torch.linalg.inv(x)
    >>> z = torch.mm(x, y)
    >>> z
    tensor([[ 1.0000e+00+0.0000e+00j, -1.3878e-16+3.4694e-16j,
            5.5511e-17-1.1102e-16j,  0.0000e+00-1.6653e-16j],
            [ 5.5511e-16-1.6653e-16j,  1.0000e+00+6.9389e-17j,
            2.2204e-16-1.1102e-16j, -2.2204e-16+1.1102e-16j],
            [ 3.8858e-16-1.2490e-16j,  2.7756e-17+3.4694e-17j,
            1.0000e+00+0.0000e+00j, -4.4409e-16+5.5511e-17j],
            [ 4.4409e-16+5.5511e-16j, -3.8858e-16+1.8041e-16j,
            2.2204e-16+0.0000e+00j,  1.0000e+00-3.4694e-16j]],
        dtype=torch.complex128)
    >>> torch.max(torch.abs(z - torch.eye(4, dtype=torch.cdouble))) # Max non-zero
    tensor(7.5107e-16, dtype=torch.float64)
""")

det = _add_docstr(_linalg.linalg_det, r"""
linalg.det(input) -> Tensor

Computes the determinant of a square matrix :attr:`input`, or of each square matrix
in a batched :attr:`input`.

This function supports float, double, cfloat and cdouble dtypes.

.. note:: When given inputs on a CUDA device, this function synchronizes that device with the CPU.

.. note:: The determinant is computed using LU factorization. LAPACK's `getrf` is used for CPU inputs,
          and MAGMA's `getrf` is used for CUDA inputs.

.. note:: Backward through `det` internally uses :func:`torch.linalg.svd` when :attr:`input` is not
          invertible. In this case, double backward through `det` will be unstable when :attr:`input`
          doesn't have distinct singular values. See :func:`torch.linalg.svd` for more details.

Args:
    input (Tensor): the input matrix of size `(n, n)` or the batch of matrices of size
                    `(*, n, n)` where `*` is one or more batch dimensions.

Example::

    >>> a = torch.randn(3, 3)
    >>> a
    tensor([[ 0.9478,  0.9158, -1.1295],
            [ 0.9701,  0.7346, -1.8044],
            [-0.2337,  0.0557,  0.6929]])
    >>> torch.linalg.det(a)
    tensor(0.0934)

    >>> a = torch.randn(3, 2, 2)
    >>> a
    tensor([[[ 0.9254, -0.6213],
             [-0.5787,  1.6843]],

            [[ 0.3242, -0.9665],
             [ 0.4539, -0.0887]],

            [[ 1.1336, -0.4025],
             [-0.7089,  0.9032]]])
    >>> torch.linalg.det(a)
    tensor([1.1990, 0.4099, 0.7386])
""")

slogdet = _add_docstr(_linalg.linalg_slogdet, r"""
linalg.slogdet(input, *, out=None) -> (Tensor, Tensor)

Calculates the sign and natural logarithm of the absolute value of a square matrix's determinant,
or of the absolute values of the determinants of a batch of square matrices :attr:`input`.
The determinant can be computed with ``sign * exp(logabsdet)``.

Supports input of float, double, cfloat and cdouble datatypes.

.. note:: When given inputs on a CUDA device, this function synchronizes that device with the CPU.

.. note:: The determinant is computed using LU factorization. LAPACK's `getrf` is used for CPU inputs,
          and MAGMA's `getrf` is used for CUDA inputs.

.. note:: For matrices that have zero determinant, this returns ``(0, -inf)``.
          If :attr:`input` is batched then the entries in the result tensors corresponding to matrices with
          the zero determinant have sign 0 and the natural logarithm of the absolute value of the determinant -inf.

Args:
    input (Tensor): the input matrix of size :math:`(n, n)` or the batch of matrices of size :math:`(*, n, n)`
                    where :math:`*` is one or more batch dimensions.

Keyword args:
    out (tuple, optional): tuple of two tensors to write the output to.

Returns:
    A namedtuple (sign, logabsdet) containing the sign of the determinant and the natural logarithm
    of the absolute value of determinant, respectively.

Example::

    >>> A = torch.randn(3, 3)
    >>> A
    tensor([[ 0.0032, -0.2239, -1.1219],
            [-0.6690,  0.1161,  0.4053],
            [-1.6218, -0.9273, -0.0082]])
    >>> torch.linalg.det(A)
    tensor(-0.7576)
    >>> torch.linalg.logdet(A)
    tensor(nan)
    >>> torch.linalg.slogdet(A)
    torch.return_types.linalg_slogdet(sign=tensor(-1.), logabsdet=tensor(-0.2776))
""")

eigh = _add_docstr(_linalg.linalg_eigh, r"""
linalg.eigh(input, UPLO='L', *, out=None) -> (Tensor, Tensor)

Computes the eigenvalues and eigenvectors of a complex Hermitian (or real symmetric)
matrix :attr:`input`, or of each such matrix in a batched :attr:`input`.

For a single matrix :attr:`input`, the tensor of eigenvalues `w` and the tensor of eigenvectors
`V` decompose the :attr:`input` such that `input = V diag(w) Vᴴ`, where `Vᴴ` is the transpose of `V`
for real-valued :attr:`input`, or the conjugate transpose of `V` for complex-valued :attr:`input`.

Since the matrix or matrices in :attr:`input` are assumed to be Hermitian, the imaginary part of their diagonals
is always treated as zero. When :attr:`UPLO` is "L", its default value, only the lower triangular part of each
matrix is used in the computation. When :attr:`UPLO` is "U" only the upper triangular part of each matrix is used.

Supports input of float, double, cfloat and cdouble dtypes.

.. note:: When given inputs on a CUDA device, this function synchronizes that device with the CPU.

.. note:: The eigenvalues/eigenvectors are computed using LAPACK's `syevd` and `heevd` routines for CPU inputs,
          and MAGMA's `syevd` and `heevd` routines for CUDA inputs.

.. note:: The eigenvalues of real symmetric or complex Hermitian matrices are always real.

.. note:: The eigenvectors of matrices are not unique, so any eigenvector multiplied by a constant remains
          a valid eigenvector. This function may compute different eigenvector representations on
          different device types. Usually the difference is only in the sign of the eigenvector.

.. note:: See :func:`torch.linalg.eigvalsh` for a related function that computes only eigenvalues.
          However, that function is not differentiable.

Args:
    input (Tensor): the Hermitian `n \times n` matrix or the batch of such matrices of size
                    `(*, n, n)` where `*` is one or more batch dimensions.
    UPLO ('L', 'U', optional): controls whether to use the upper-triangular or the lower-triangular part
                               of :attr:`input` in the computations. Default is ``'L'``.

Keyword args:
    out (tuple, optional): tuple of two tensors to write the output to. Default is ``None``.

Returns:
    (Tensor, Tensor): A namedtuple (eigenvalues, eigenvectors) containing

        - **eigenvalues** (*Tensor*): Shape `(*, m)`.
            The eigenvalues in ascending order.
        - **eigenvectors** (*Tensor*): Shape `(*, m, m)`.
            The orthonormal eigenvectors of the :attr:`input`.

Examples::

    >>> a = torch.randn(2, 2, dtype=torch.complex128)
    >>> a = a + a.t().conj()  # creates a Hermitian matrix
    >>> a
    tensor([[2.9228+0.0000j, 0.2029-0.0862j],
            [0.2029+0.0862j, 0.3464+0.0000j]], dtype=torch.complex128)
    >>> w, v = torch.linalg.eigh(a)
    >>> w
    tensor([0.3277, 2.9415], dtype=torch.float64)
    >>> v
    tensor([[-0.0846+-0.0000j, -0.9964+0.0000j],
            [ 0.9170+0.3898j, -0.0779-0.0331j]], dtype=torch.complex128)
    >>> torch.allclose(torch.matmul(v, torch.matmul(w.to(v.dtype).diag_embed(), v.t().conj())), a)
    True

    >>> a = torch.randn(3, 2, 2, dtype=torch.float64)
    >>> a = a + a.transpose(-2, -1)  # creates a symmetric matrix
    >>> w, v = torch.linalg.eigh(a)
    >>> torch.allclose(torch.matmul(v, torch.matmul(w.diag_embed(), v.transpose(-2, -1))), a)
    True
""")

eigvalsh = _add_docstr(_linalg.linalg_eigvalsh, r"""
linalg.eigvalsh(input, UPLO='L', *, out=None) -> Tensor

Computes the eigenvalues of a complex Hermitian (or real symmetric) matrix :attr:`input`,
or of each such matrix in a batched :attr:`input`. The eigenvalues are returned in ascending order.

Since the matrix or matrices in :attr:`input` are assumed to be Hermitian, the imaginary part of their diagonals
is always treated as zero. When :attr:`UPLO` is "L", its default value, only the lower triangular part of
each matrix is used in the computation. When :attr:`UPLO` is "U" only the upper triangular part of each matrix is used.

Supports input of float, double, cfloat and cdouble dtypes.

.. note:: When given inputs on a CUDA device, this function synchronizes that device with the CPU.

.. note:: The eigenvalues are computed using LAPACK's `syevd` and `heevd` routines for CPU inputs,
          and MAGMA's `syevd` and `heevd` routines for CUDA inputs.

.. note:: The eigenvalues of real symmetric or complex Hermitian matrices are always real.

.. note:: This function doesn't support backpropagation, please use :func:`torch.linalg.eigh` instead,
          which also computes the eigenvectors.

.. note:: See :func:`torch.linalg.eigh` for a related function that computes both eigenvalues and eigenvectors.

Args:
    input (Tensor): the Hermitian `n \times n` matrix or the batch
                    of such matrices of size `(*, n, n)` where `*` is one or more batch dimensions.
    UPLO ('L', 'U', optional): controls whether to use the upper-triangular or the lower-triangular part
                               of :attr:`input` in the computations. Default is ``'L'``.

Keyword args:
    out (Tensor, optional): tensor to write the output to. Default is ``None``.

Examples::

    >>> a = torch.randn(2, 2, dtype=torch.complex128)
    >>> a = a + a.t().conj()  # creates a Hermitian matrix
    >>> a
    tensor([[2.9228+0.0000j, 0.2029-0.0862j],
            [0.2029+0.0862j, 0.3464+0.0000j]], dtype=torch.complex128)
    >>> w = torch.linalg.eigvalsh(a)
    >>> w
    tensor([0.3277, 2.9415], dtype=torch.float64)

    >>> a = torch.randn(3, 2, 2, dtype=torch.float64)
    >>> a = a + a.transpose(-2, -1)  # creates a symmetric matrix
    >>> a
    tensor([[[ 2.8050, -0.3850],
            [-0.3850,  3.2376]],

            [[-1.0307, -2.7457],
            [-2.7457, -1.7517]],

            [[ 1.7166,  2.2207],
            [ 2.2207, -2.0898]]], dtype=torch.float64)
    >>> w = torch.linalg.eigvalsh(a)
    >>> w
    tensor([[ 2.5797,  3.4629],
            [-4.1605,  1.3780],
            [-3.1113,  2.7381]], dtype=torch.float64)
""")

<<<<<<< HEAD
=======
householder_product = _add_docstr(_linalg.linalg_householder_product, r"""
householder_product(input, tau, *, out=None) -> Tensor

Computes the product of Householder matrices.

Householder matrices are stored in compressed vector form as columns of a `(m × n)` matrix :attr:`input`,
or columns of each matrix in a batched :attr:`input`.
:attr:`tau` is a tensor of scalar scale factors for each Householder vector.
For the single matrix :attr:`input` taking its `i`-th column as `vᵢ` and `τ = tau[i]`
gives the `i`-th Householder matrix as `Hᵢ = I − τ vᵢ vᵢᴴ`.

The result of this function is `H₁ H₂ ... Hᵣ`, where `r` is equal to `tau.shape[-1]`.
This function is commonly used together with :func:`torch.geqrf`
to explitly form the `Q` matrix of the QR decomposition.
See `Representation of Orthogonal or Unitary Matrices`_ for further details.

.. note:: LAPACK's `orgqr` is used for the computations.
          For CUDA inputs, cuSOLVER's `orgqr` routine is used if CUDA version >= 10.1.243.

.. note:: Only values below the main diagonal of :attr:`input` are used in the computations
          and other values are ignored.

.. note:: If :attr:`input` doesn't satisfy the requirement `m >= n`,
          or :attr:`tau` doesn't satisfy the requirement `n >= r`, then a RuntimeError will be thrown.

Args:
    input (Tensor): the input tensor of size `(*, m, n)` where `*` is zero or more
                    batch dimensions consisting of `(m × n)` matrices.
    tau (Tensor): the input tensor of size `(*, r)` where `*` is zero or more
                    batch dimensions consisting of `r`-dimensional vectors.

Keyword args:
    out (Tensor, optional): The output tensor. Ignored if `None`. Default: `None`

Examples::

    >>> a = torch.randn(2, 2)
    >>> h, tau = torch.geqrf(a)
    >>> q = torch.linalg.householder_product(h, tau)
    >>> torch.allclose(q, torch.linalg.qr(a)[0])
    True

    >>> h = torch.randn(3, 2, 2, dtype=torch.complex128)
    >>> tau = torch.randn(3, 1, dtype=torch.complex128)
    >>> q = torch.linalg.householder_product(h, tau)
    >>> q
    tensor([[[ 1.8034+0.4184j,  0.2588-1.0174j],
            [-0.6853+0.7953j,  2.0790+0.5620j]],

            [[ 1.4581+1.6989j, -1.5360+0.1193j],
            [ 1.3877-0.6691j,  1.3512+1.3024j]],

            [[ 1.4766+0.5783j,  0.0361+0.6587j],
            [ 0.6396+0.1612j,  1.3693+0.4481j]]], dtype=torch.complex128)

.. _Representation of Orthogonal or Unitary Matrices:
    https://www.netlib.org/lapack/lug/node128.html
""")

>>>>>>> fee470d8
lstsq = _add_docstr(_linalg.linalg_lstsq, r"""
torch.linalg.lstsq(input, b, cond=None, *, driver=None)
    -> (Tensor solution, Tensor residuals, Tensor rank, Tensor singular_values)

Computes the least squares solution to the system with a batch of matrices :math:`a` (represented by :attr:`input`)
and a batch of vectors or matrices :math:`b` such that

.. math::
    x = \text{argmin}_x \|ax - b\|_F,

where :math:`a` is of size :math:`(..., m, n)` and :math:`b` is of size :math:`(..., m, k)` or
:math:`(..., m)`. The batch dimensions of :math:`a` and :math:`b` have to be broadcastable.

The returned solution :math:`solution` is of shape :math:`(..., n, k)` if :math:`b` is of shape :math:`(..., m, k)`,
and is of shape :math:`(..., n, 1)` if :math:`b` is of shape :math:`(..., m)`.
The batch sizes of :math:`x` is the broadcasted shape of the batch dimensions of :math:`a` and :math:`b`.

.. note::
    The case when :math:`m < n` is not supported on CUDA.

Args:
    input (Tensor): the batch of left-hand side matrices :math:`a`
        of shape :math:`(..., m, n)` with :math:`m > 0, n > 0`
    b (Tensor): the batch of righ-hand side vectors or matrices :math:`b`
        of shape :math:`(..., m)` or :math:`(..., m, k)` with :math:`m > 0, k > 0`
    cond (float, optional): used to determine the effective rank of :math:`a`
        for the rank-revealing drivers (see :attr:`driver`).
        Singular values :math:`s[i] \le cond * s[0]` are treated as zero.
        If :attr:`cond` is ``None`` or is smaller than zero,
        the machine precision based on :attr:`input`'s dtype is used.
        Default: ``None``
    driver (str, optional): the name of the LAPACK/MAGMA driver that is used
        to compute the solution.
        For CPU inputs the valid values are
        (``'gels'``, ``'gelsy'``, ``'gelsd``, ``'gelss'``, ``None``).
        For CUDA inputs the valid values are (``'gels'``, ``None``).
        If ``driver == None``, ``'gelsy'`` is used for CPU inputs and ``'gels'`` for GPU inputs.
        Default: ``None``

.. note::
    Driver ``'gels'`` assumes only full-rank inputs, i.e. ``torch.matrix_rank(a) == min(m, n)``.
    Drivers ``'gelsy'``, ``'gelsd'``, ``'gelss'`` are rank-revealing and hence handle rank-deficient inputs.
    ``'gelsy'`` uses QR factorization with column pivoting, ``'gelsd'`` and ``'gelss'`` use SVD.
    ``'gelsy'`` is the fastest among the rank-revealing algorithms that also handles rank-deficient inputs.

.. warning::
    The default value for :attr:`cond` is subject to a potential change.
    It is therefore recommended to use some fixed value to avoid potential
    issues upon the library update.


Returns:
    (Tensor, Tensor, Tensor, Tensor): a namedtuple (solution, residuals, rank, singular_values) containing:
        - **solution** (*Tensor*): the least squares solution
        - **residuals** (*Tensor*):  if :math:`m > n` then for full rank matrices in :attr:`input` the tensor encodes
            the squared residuals of the solutions, that is :math:`||\text{input} @ x - b||_F^2`.
            If :math:`m \le n`, an empty tensor is returned instead.
        - **rank** (*Tensor*): the tensor of ranks of the matrix :attr:`input` with shape ``input.shape[:-2]``.
            Only computed if :attr:`driver` is one of (``'gelsy'``, ``'gelsd'``, ``'gelss'``),
            an empty tensor is returned otherwise.
        - **singular_values** (*Tensor*): the tensor of singular values
            of the matrix :attr:`input` with shape ``input.shape[:-2] + (min(m, n),)``.
            Only computed if :attr:`driver` is one of (``'gelsd'``, ``'gelss'``),
            an empty tensor is returend otherwise.

Example::

    >>> a = torch.tensor([[10, 2, 3], [3, 10, 5], [5, 6, 12]], dtype=torch.float)
    >>> b = torch.tensor([[[2, 5, 1], [3, 2, 1], [5, 1, 9]],
                          [[4, 2, 9], [2, 0, 3], [2, 5, 3]]], dtype=torch.float)
    >>> x = torch.linalg.lstsq(a.view(1, 3, 3), b).solution
    >>> x
    tensor([[[ 0.0793,  0.5345, -0.1228],
             [ 0.1125,  0.1458, -0.3517],
             [ 0.3274, -0.2123,  0.9770]],

            [[ 0.3939,  0.1023,  0.9361],
             [ 0.1074, -0.2903,  0.1189],
             [-0.0512,  0.5192, -0.1995]]])

    >>> (x - a.pinverse() @ b).abs().max()
    tensor(2.0862e-07)

    >>> aa = a.clone().select(1, -1).zero_()
    >>> xx, rank, _ = torch.linalg.lstsq(aa.view(1, 3, 3), b)
    >>> rank
    tensor([2])

    >>> sv = torch.linalg.lstsq(a.view(1, 3, 3), b, driver='gelsd').singular_values
    >>> (sv - a.svd()[1]).max().abs()
    tensor(5.7220e-06)
""")

matrix_rank = _add_docstr(_linalg.linalg_matrix_rank, r"""
matrix_rank(input, tol=None, hermitian=False, *, out=None) -> Tensor

Computes the numerical rank of a matrix :attr:`input`, or of each matrix in a batched :attr:`input`.

The matrix rank is computed as the number of singular values (or absolute eigenvalues when :attr:`hermitian` is ``True``)
that are greater than the specified :attr:`tol` threshold.

If :attr:`tol` is not specified, :attr:`tol` is set to ``S.max(dim=-1)*max(input.shape[-2:])*eps``,
where ``S`` is the singular values (or absolute eigenvalues when :attr:`hermitian` is ``True``), and
``eps`` is the epsilon value for the datatype of :attr:`input`. The epsilon value can be obtained using
the ``eps`` attribute of :class:`torch.finfo`.

Supports input of float, double, cfloat and cdouble dtypes.

.. note:: When given inputs on a CUDA device, this function synchronizes that device with the CPU.

.. note:: The matrix rank is computed using singular value decomposition (see :func:`torch.linalg.svd`) by default.
          If :attr:`hermitian` is ``True``, then :attr:`input` is assumed to be Hermitian (symmetric if real-valued),
          and the computation is done by obtaining the eigenvalues (see :func:`torch.linalg.eigvalsh`).

Args:
    input (Tensor): the input matrix of size `(m, n)` or the batch of matrices of size `(*, m, n)`
                    where `*` is one or more batch dimensions.
    tol (float, optional): the tolerance value. Default is ``None``
    hermitian(bool, optional): indicates whether :attr:`input` is Hermitian. Default is ``False``.

Keyword args:
    out (Tensor, optional): tensor to write the output to. Default is ``None``.

Examples::

    >>> a = torch.eye(10)
    >>> torch.linalg.matrix_rank(a)
    tensor(10)
    >>> b = torch.eye(10)
    >>> b[0, 0] = 0
    >>> torch.linalg.matrix_rank(b)
    tensor(9)

    >>> a = torch.randn(4, 3, 2)
    >>> torch.linalg.matrix_rank(a)
    tensor([2, 2, 2, 2])

    >>> a = torch.randn(2, 4, 2, 3)
    >>> torch.linalg.matrix_rank(a)
    tensor([[2, 2, 2, 2],
            [2, 2, 2, 2]])

    >>> a = torch.randn(2, 4, 3, 3, dtype=torch.complex64)
    >>> torch.linalg.matrix_rank(a)
    tensor([[3, 3, 3, 3],
            [3, 3, 3, 3]])
    >>> torch.linalg.matrix_rank(a, hermitian=True)
    tensor([[3, 3, 3, 3],
            [3, 3, 3, 3]])
    >>> torch.linalg.matrix_rank(a, tol=1.0)
    tensor([[3, 2, 2, 2],
            [1, 2, 1, 2]])
    >>> torch.linalg.matrix_rank(a, tol=1.0, hermitian=True)
    tensor([[2, 2, 2, 1],
            [1, 2, 2, 2]])
""")

vector_norm = _add_docstr(_linalg.linalg_vector_norm, r"""
linalg.vector_norm(input, ord=None, dim=None, keepdim=False, *, dtype=None, out=None) -> Tensor

Computes a vector norm over :attr:`input`.

See :func:`torch.linalg.norm` for computing matrix norms.

Supports floating and complex inputs.

Args:
    input (Tensor): The input tensor. For complex inputs, the norm is
        calculated using the absolute value of each element. If the input is
        complex and neither :attr:`dtype` nor :attr:`out` is specified, the
        result's data type will be the corresponding floating point type (e.g.
        float if :attr:`input` is complex float).

    ord (int, float, inf, -inf, optional): The order of the norm.
        The following norms can be calculated:

        =====  ==========================
        ord    norm
        =====  ==========================
        None   2-norm
        inf    max(abs(x))
        -inf   min(abs(x))
        0      sum(x != 0)
        other  sum(abs(x)**ord)**(1./ord)
        =====  ==========================

        Default: ``None``

    dim (int, tuple of ints, list of ints, optional): If :attr:`dim` is an int,
        the vector norm is calculated over the specified dimension. If
        :attr:`dim` is a tuple of ints, the vector norm is calculated over the
        elements in the specified dimensions. If :attr:`dim` is ``None``, the
        vector norm is calculated across all dimensions. Default: ``None``

    keepdim (bool, optional): If set to True, the reduced dimensions are retained
        in the result as dimensions with size one. Default: ``False``

Keyword args:

    out (Tensor, optional): The output tensor. Ignored if ``None``. Default: ``None``

    dtype (:class:`torch.dtype`, optional): If specified, the :attr:`input` is
        cast to :attr:`dtype` before performing the operation, and the returned
        tensor's type will be :attr:`dtype`. If this argument is used in
        conjunction with the :attr:`out` argument, the output tensor's type
        must match this argument or a RuntimeError will be raised. Default:
        ``None``

Examples::

    >>> import torch
    >>> from torch import linalg as LA
    >>> a = torch.arange(9, dtype=torch.float) - 4
    >>> a
    tensor([-4., -3., -2., -1.,  0.,  1.,  2.,  3.,  4.])
    >>> b = a.reshape((3, 3))
    >>> b
    tensor([[-4., -3., -2.],
            [-1.,  0.,  1.],
            [ 2.,  3.,  4.]])

    >>> LA.vector_norm(a, ord=3.5)
    tensor(5.4345)
    >>> LA.vector_norm(b, ord=3.5)
    tensor(5.4345)
""")

norm = _add_docstr(_linalg.linalg_norm, r"""
linalg.norm(input, ord=None, dim=None, keepdim=False, *, out=None, dtype=None) -> Tensor

Returns the matrix norm or vector norm of a given tensor.

This function can calculate one of eight different types of matrix norms, or one
of an infinite number of vector norms, depending on both the number of reduction
dimensions and the value of the `ord` parameter.

Args:
    input (Tensor): The input tensor. If dim is None, x must be 1-D or 2-D, unless :attr:`ord`
        is None. If both :attr:`dim` and :attr:`ord` are None, the 2-norm of the input flattened to 1-D
        will be returned. Its data type must be either a floating point or complex type. For complex
        inputs, the norm is calculated on of the absolute values of each element. If the input is
        complex and neither :attr:`dtype` nor :attr:`out` is specified, the result's data type will
        be the corresponding floating point type (e.g. float if :attr:`input` is complexfloat).

    ord (int, float, inf, -inf, 'fro', 'nuc', optional): The order of norm.
        inf refers to :attr:`float('inf')`, numpy's :attr:`inf` object, or any equivalent object.
        The following norms can be calculated:

        =====  ============================  ==========================
        ord    norm for matrices             norm for vectors
        =====  ============================  ==========================
        None   Frobenius norm                2-norm
        'fro'  Frobenius norm                -- not supported --
        'nuc'  nuclear norm                  -- not supported --
        inf    max(sum(abs(x), dim=1))       max(abs(x))
        -inf   min(sum(abs(x), dim=1))       min(abs(x))
        0      -- not supported --           sum(x != 0)
        1      max(sum(abs(x), dim=0))       as below
        -1     min(sum(abs(x), dim=0))       as below
        2      2-norm (largest sing. value)  as below
        -2     smallest singular value       as below
        other  -- not supported --           sum(abs(x)**ord)**(1./ord)
        =====  ============================  ==========================

        Default: ``None``

    dim (int, 2-tuple of ints, 2-list of ints, optional): If :attr:`dim` is an int,
        vector norm will be calculated over the specified dimension. If :attr:`dim`
        is a 2-tuple of ints, matrix norm will be calculated over the specified
        dimensions. If :attr:`dim` is None, matrix norm will be calculated
        when the input tensor has two dimensions, and vector norm will be
        calculated when the input tensor has one dimension. Default: ``None``

    keepdim (bool, optional): If set to True, the reduced dimensions are retained
        in the result as dimensions with size one. Default: ``False``

Keyword args:

    out (Tensor, optional): The output tensor. Ignored if ``None``. Default: ``None``

    dtype (:class:`torch.dtype`, optional): If specified, the input tensor is cast to
        :attr:`dtype` before performing the operation, and the returned tensor's type
        will be :attr:`dtype`. If this argument is used in conjunction with the
        :attr:`out` argument, the output tensor's type must match this argument or a
        RuntimeError will be raised. Default: ``None``

Examples::

    >>> import torch
    >>> from torch import linalg as LA
    >>> a = torch.arange(9, dtype=torch.float) - 4
    >>> a
    tensor([-4., -3., -2., -1.,  0.,  1.,  2.,  3.,  4.])
    >>> b = a.reshape((3, 3))
    >>> b
    tensor([[-4., -3., -2.],
            [-1.,  0.,  1.],
            [ 2.,  3.,  4.]])

    >>> LA.norm(a)
    tensor(7.7460)
    >>> LA.norm(b)
    tensor(7.7460)
    >>> LA.norm(b, 'fro')
    tensor(7.7460)
    >>> LA.norm(a, float('inf'))
    tensor(4.)
    >>> LA.norm(b, float('inf'))
    tensor(9.)
    >>> LA.norm(a, -float('inf'))
    tensor(0.)
    >>> LA.norm(b, -float('inf'))
    tensor(2.)

    >>> LA.norm(a, 1)
    tensor(20.)
    >>> LA.norm(b, 1)
    tensor(7.)
    >>> LA.norm(a, -1)
    tensor(0.)
    >>> LA.norm(b, -1)
    tensor(6.)
    >>> LA.norm(a, 2)
    tensor(7.7460)
    >>> LA.norm(b, 2)
    tensor(7.3485)

    >>> LA.norm(a, -2)
    tensor(0.)
    >>> LA.norm(b.double(), -2)
    tensor(1.8570e-16, dtype=torch.float64)
    >>> LA.norm(a, 3)
    tensor(5.8480)
    >>> LA.norm(a, -3)
    tensor(0.)

Using the :attr:`dim` argument to compute vector norms::

    >>> c = torch.tensor([[1., 2., 3.],
    ...                   [-1, 1, 4]])
    >>> LA.norm(c, dim=0)
    tensor([1.4142, 2.2361, 5.0000])
    >>> LA.norm(c, dim=1)
    tensor([3.7417, 4.2426])
    >>> LA.norm(c, ord=1, dim=1)
    tensor([6., 6.])

Using the :attr:`dim` argument to compute matrix norms::

    >>> m = torch.arange(8, dtype=torch.float).reshape(2, 2, 2)
    >>> LA.norm(m, dim=(1,2))
    tensor([ 3.7417, 11.2250])
    >>> LA.norm(m[0, :, :]), LA.norm(m[1, :, :])
    (tensor(3.7417), tensor(11.2250))
""")

svd = _add_docstr(_linalg.linalg_svd, r"""
linalg.svd(input, full_matrices=True, compute_uv=True, *, out=None) -> (Tensor, Tensor, Tensor)

Computes the singular value decomposition of either a matrix or batch of
matrices :attr:`input`." The singular value decomposition is represented as a
namedtuple ``(U, S, Vh)``, such that :math:`input = U \mathbin{@} diag(S) \times
Vh`. If :attr:`input` is a batch of tensors, then ``U``, ``S``, and ``Vh`` are
also batched with the same batch dimensions as :attr:`input`.

If :attr:`full_matrices` is ``False`` (default), the method returns the reduced singular
value decomposition i.e., if the last two dimensions of :attr:`input` are
``m`` and ``n``, then the returned `U` and `V` matrices will contain only
:math:`min(n, m)` orthonormal columns.

If :attr:`compute_uv` is ``False``, the returned `U` and `Vh` will be empy
tensors with no elements and the same device as :attr:`input`. The
:attr:`full_matrices` argument has no effect when :attr:`compute_uv` is False.

The dtypes of ``U`` and ``V`` are the same as :attr:`input`'s. ``S`` will
always be real-valued, even if :attr:`input` is complex.

.. note:: Unlike NumPy's ``linalg.svd``, this always returns a namedtuple of
          three tensors, even when :attr:`compute_uv=False`. This behavior may
          change in a future PyTorch release.

.. note:: The singular values are returned in descending order. If :attr:`input` is a batch of matrices,
          then the singular values of each matrix in the batch is returned in descending order.

.. note:: The implementation of SVD on CPU uses the LAPACK routine `?gesdd` (a divide-and-conquer
          algorithm) instead of `?gesvd` for speed. Analogously, the SVD on GPU uses the cuSOLVER routines
          `gesvdj` and `gesvdjBatched` on CUDA 10.1.243 and later, and uses the MAGMA routine `gesdd`
          on earlier versions of CUDA.

.. note:: The returned matrix `U` will be transposed, i.e. with strides
          :code:`U.contiguous().transpose(-2, -1).stride()`.

.. note:: Gradients computed using `U` and `Vh` may be unstable if
          :attr:`input` is not full rank or has non-unique singular values.

.. note:: When :attr:`full_matrices` = ``True``, the gradients on :code:`U[..., :, min(m, n):]`
          and :code:`V[..., :, min(m, n):]` will be ignored in backward as those vectors
          can be arbitrary bases of the subspaces.

.. note:: The `S` tensor can only be used to compute gradients if :attr:`compute_uv` is True.

.. note:: Since `U` and `V` of an SVD is not unique, each vector can be multiplied by
          an arbitrary phase factor :math:`e^{i \phi}` while the SVD result is still correct.
          Different platforms, like Numpy, or inputs on different device types, may produce different
          `U` and `V` tensors.

Args:
    input (Tensor): the input tensor of size :math:`(*, m, n)` where `*` is zero or more
                    batch dimensions consisting of :math:`m \times n` matrices.
    full_matrices (bool, optional): controls whether to compute the full or reduced decomposition, and
                                    consequently the shape of returned ``U`` and ``V``. Defaults to True.
    compute_uv (bool, optional): whether to compute `U` and `V` or not. Defaults to True.
    out (tuple, optional): a tuple of three tensors to use for the outputs. If compute_uv=False,
                           the 1st and 3rd arguments must be tensors, but they are ignored. E.g. you can
                           pass `(torch.tensor([]), out_S, torch.tensor([]))`

Example::

    >>> import torch
    >>> a = torch.randn(5, 3)
    >>> a
    tensor([[-0.3357, -0.2987, -1.1096],
            [ 1.4894,  1.0016, -0.4572],
            [-1.9401,  0.7437,  2.0968],
            [ 0.1515,  1.3812,  1.5491],
            [-1.8489, -0.5907, -2.5673]])
    >>>
    >>> # reconstruction in the full_matrices=False case
    >>> u, s, vh = torch.linalg.svd(a, full_matrices=False)
    >>> u.shape, s.shape, vh.shape
    (torch.Size([5, 3]), torch.Size([3]), torch.Size([3, 3]))
    >>> torch.dist(a, u @ torch.diag(s) @ vh)
    tensor(1.0486e-06)
    >>>
    >>> # reconstruction in the full_matrices=True case
    >>> u, s, vh = torch.linalg.svd(a)
    >>> u.shape, s.shape, vh.shape
    (torch.Size([5, 5]), torch.Size([3]), torch.Size([3, 3]))
    >>> torch.dist(a, u[:, :3] @ torch.diag(s) @ vh)
    >>> torch.dist(a, u[:, :3] @ torch.diag(s) @ vh)
    tensor(1.0486e-06)
    >>>
    >>> # extra dimensions
    >>> a_big = torch.randn(7, 5, 3)
    >>> u, s, vh = torch.linalg.svd(a_big, full_matrices=False)
    >>> torch.dist(a_big, u @ torch.diag_embed(s) @ vh)
    tensor(3.0957e-06)
""")

cond = _add_docstr(_linalg.linalg_cond, r"""
linalg.cond(input, p=None, *, out=None) -> Tensor

Computes the condition number of a matrix :attr:`input`, or of each matrix in
a batched :attr:`input`, using the matrix norm defined by :attr:`p`.

For norms `{'fro', 'nuc', inf, -inf, 1, -1}` this is defined as the matrix norm of :attr:`input`
times the matrix norm of the inverse of :attr:`input` computed using :func:`torch.linalg.norm`. While
for norms `{None, 2, -2}` this is defined as the ratio between the largest and smallest singular
values computed using :func:`torch.linalg.svd`.

This function supports float, double, cfloat and cdouble dtypes.

.. note:: When given inputs on a CUDA device, this function may synchronize that device with the CPU depending
          on which norm :attr:`p` is used.

.. note:: For norms `{None, 2, -2}`, :attr:`input` may be a non-square matrix or batch of non-square matrices.
          For other norms, however, :attr:`input` must be a square matrix or a batch of square matrices,
          and if this requirement is not satisfied a RuntimeError will be thrown.

.. note:: For norms `{'fro', 'nuc', inf, -inf, 1, -1}` if :attr:`input` is a non-invertible matrix then
          a tensor containing infinity will be returned. If :attr:`input` is a batch of matrices and one
          or more of them is not invertible then a RuntimeError will be thrown.

Args:
    input (Tensor): the input matrix of size `(m, n)` or the batch of matrices of size `(*, m, n)`
        where `*` is one or more batch dimensions.

    p (int, float, inf, -inf, 'fro', 'nuc', optional): the type of the matrix norm to use in the computations.
        inf refers to :attr:`float('inf')`, numpy's :attr:`inf` object, or any equivalent object.
        The following norms can be used:

        =====  ============================
        p      norm for matrices
        =====  ============================
        None   ratio of the largest singular value to the smallest singular value
        'fro'  Frobenius norm
        'nuc'  nuclear norm
        inf    max(sum(abs(x), dim=1))
        -inf   min(sum(abs(x), dim=1))
        1      max(sum(abs(x), dim=0))
        -1     min(sum(abs(x), dim=0))
        2      ratio of the largest singular value to the smallest singular value
        -2     ratio of the smallest singular value to the largest singular value
        =====  ============================

        Default: ``None``

Keyword args:
    out (Tensor, optional): tensor to write the output to. Default is ``None``.

Returns:
    The condition number of :attr:`input`. The output dtype is always real valued
    even for complex inputs (e.g. float if :attr:`input` is cfloat).

Examples::

    >>> a = torch.randn(3, 4, 4, dtype=torch.complex64)
    >>> torch.linalg.cond(a)
    >>> a = torch.tensor([[1., 0, -1], [0, 1, 0], [1, 0, 1]])
    >>> torch.linalg.cond(a)
    tensor([1.4142])
    >>> torch.linalg.cond(a, 'fro')
    tensor(3.1623)
    >>> torch.linalg.cond(a, 'nuc')
    tensor(9.2426)
    >>> torch.linalg.cond(a, float('inf'))
    tensor(2.)
    >>> torch.linalg.cond(a, float('-inf'))
    tensor(1.)
    >>> torch.linalg.cond(a, 1)
    tensor(2.)
    >>> torch.linalg.cond(a, -1)
    tensor(1.)
    >>> torch.linalg.cond(a, 2)
    tensor([1.4142])
    >>> torch.linalg.cond(a, -2)
    tensor([0.7071])

    >>> a = torch.randn(2, 3, 3)
    >>> a
    tensor([[[-0.9204,  1.1140,  1.2055],
            [ 0.3988, -0.2395, -0.7441],
            [-0.5160,  0.3115,  0.2619]],

            [[-2.2128,  0.9241,  2.1492],
            [-1.1277,  2.7604, -0.8760],
            [ 1.2159,  0.5960,  0.0498]]])
    >>> torch.linalg.cond(a)
    tensor([[9.5917],
            [3.2538]])

    >>> a = torch.randn(2, 3, 3, dtype=torch.complex64)
    >>> a
    tensor([[[-0.4671-0.2137j, -0.1334-0.9508j,  0.6252+0.1759j],
            [-0.3486-0.2991j, -0.1317+0.1252j,  0.3025-0.1604j],
            [-0.5634+0.8582j,  0.1118-0.4677j, -0.1121+0.7574j]],

            [[ 0.3964+0.2533j,  0.9385-0.6417j, -0.0283-0.8673j],
            [ 0.2635+0.2323j, -0.8929-1.1269j,  0.3332+0.0733j],
            [ 0.1151+0.1644j, -1.1163+0.3471j, -0.5870+0.1629j]]])
    >>> torch.linalg.cond(a)
    tensor([[4.6245],
            [4.5671]])
    >>> torch.linalg.cond(a, 1)
    tensor([9.2589, 9.3486])
""")

pinv = _add_docstr(_linalg.linalg_pinv, r"""
linalg.pinv(input, rcond=1e-15, hermitian=False, *, out=None) -> Tensor

Computes the pseudo-inverse (also known as the Moore-Penrose inverse) of a matrix :attr:`input`,
or of each matrix in a batched :attr:`input`.

The singular values (or the absolute values of the eigenvalues when :attr:`hermitian` is ``True``)
that are below the specified :attr:`rcond` threshold are treated as zero and discarded in the computation.

Supports input of float, double, cfloat and cdouble datatypes.

.. note:: When given inputs on a CUDA device, this function synchronizes that device with the CPU.

.. note:: The pseudo-inverse is computed using singular value decomposition (see :func:`torch.linalg.svd`) by default.
          If :attr:`hermitian` is ``True``, then :attr:`input` is assumed to be Hermitian (symmetric if real-valued),
          and the computation of the pseudo-inverse is done by obtaining the eigenvalues and eigenvectors
          (see :func:`torch.linalg.eigh`).

.. note:: If singular value decomposition or eigenvalue decomposition algorithms do not converge
          then a RuntimeError will be thrown.

Args:
    input (Tensor): the input matrix of size `(m, n)` or the batch of matrices of size `(*, m, n)`
                    where `*` is one or more batch dimensions.
    rcond (float, Tensor, optional): the tolerance value to determine the cutoff for small singular values.
                                     Must be broadcastable to the singular values of :attr:`input` as returned
                                     by :func:`torch.svd`. Default is ``1e-15``.
    hermitian(bool, optional): indicates whether :attr:`input` is Hermitian. Default is ``False``.

Keyword args:
    out (Tensor, optional): The output tensor. Ignored if ``None``. Default is ``None``.

Examples::

    >>> input = torch.randn(3, 5)
    >>> input
    tensor([[ 0.5495,  0.0979, -1.4092, -0.1128,  0.4132],
            [-1.1143, -0.3662,  0.3042,  1.6374, -0.9294],
            [-0.3269, -0.5745, -0.0382, -0.5922, -0.6759]])
    >>> torch.linalg.pinv(input)
    tensor([[ 0.0600, -0.1933, -0.2090],
            [-0.0903, -0.0817, -0.4752],
            [-0.7124, -0.1631, -0.2272],
            [ 0.1356,  0.3933, -0.5023],
            [-0.0308, -0.1725, -0.5216]])

    Batched linalg.pinv example
    >>> a = torch.randn(2, 6, 3)
    >>> b = torch.linalg.pinv(a)
    >>> torch.matmul(b, a)
    tensor([[[ 1.0000e+00,  1.6391e-07, -1.1548e-07],
            [ 8.3121e-08,  1.0000e+00, -2.7567e-07],
            [ 3.5390e-08,  1.4901e-08,  1.0000e+00]],

            [[ 1.0000e+00, -8.9407e-08,  2.9802e-08],
            [-2.2352e-07,  1.0000e+00,  1.1921e-07],
            [ 0.0000e+00,  8.9407e-08,  1.0000e+00]]])

    Hermitian input example
    >>> a = torch.randn(3, 3, dtype=torch.complex64)
    >>> a = a + a.t().conj()  # creates a Hermitian matrix
    >>> b = torch.linalg.pinv(a, hermitian=True)
    >>> torch.matmul(b, a)
    tensor([[ 1.0000e+00+0.0000e+00j, -1.1921e-07-2.3842e-07j,
            5.9605e-08-2.3842e-07j],
            [ 5.9605e-08+2.3842e-07j,  1.0000e+00+2.3842e-07j,
            -4.7684e-07+1.1921e-07j],
            [-1.1921e-07+0.0000e+00j, -2.3842e-07-2.9802e-07j,
            1.0000e+00-1.7897e-07j]])

    Non-default rcond example
    >>> rcond = 0.5
    >>> a = torch.randn(3, 3)
    >>> torch.linalg.pinv(a)
    tensor([[ 0.2971, -0.4280, -2.0111],
            [-0.0090,  0.6426, -0.1116],
            [-0.7832, -0.2465,  1.0994]])
    >>> torch.linalg.pinv(a, rcond)
    tensor([[-0.2672, -0.2351, -0.0539],
            [-0.0211,  0.6467, -0.0698],
            [-0.4400, -0.3638, -0.0910]])

    Matrix-wise rcond example
    >>> a = torch.randn(5, 6, 2, 3, 3)
    >>> rcond = torch.rand(2)  # different rcond values for each matrix in a[:, :, 0] and a[:, :, 1]
    >>> torch.linalg.pinv(a, rcond)
    >>> rcond = torch.randn(5, 6, 2) # different rcond value for each matrix in 'a'
    >>> torch.linalg.pinv(a, rcond)
""")

solve = _add_docstr(_linalg.linalg_solve, r"""
linalg.solve(input, other, *, out=None) -> Tensor

Computes the solution ``x`` to the matrix equation ``matmul(input, x) = other``
with a square matrix, or batches of such matrices, :attr:`input` and one or more right-hand side vectors :attr:`other`.
If :attr:`input` is batched and :attr:`other` is not, then :attr:`other` is broadcast
to have the same batch dimensions as :attr:`input`.
The resulting tensor has the same shape as the (possibly broadcast) :attr:`other`.

Supports input of ``float``, ``double``, ``cfloat`` and ``cdouble`` dtypes.

.. note:: If :attr:`input` is a non-square or non-invertible matrix, or a batch containing non-square matrices
          or one or more non-invertible matrices, then a RuntimeError will be thrown.
.. note:: When given inputs on a CUDA device, this function synchronizes that device with the CPU.

Args:
    input (Tensor): the square :math:`n \times n` matrix or the batch
                    of such matrices of size :math:`(*, n, n)` where ``*`` is one or more batch dimensions.
    other (Tensor): right-hand side tensor of shape :math:`(*, n)` or :math:`(*, n, k)`,
                    where :math:`k` is the number of right-hand side vectors.

Keyword args:
    out (Tensor, optional): The output tensor. Ignored if ``None``. Default: ``None``

Examples::

    >>> A = torch.eye(3)
    >>> b = torch.randn(3)
    >>> x = torch.linalg.solve(A, b)
    >>> torch.allclose(A @ x, b)
    True

Batched input::

    >>> A = torch.randn(2, 3, 3)
    >>> b = torch.randn(3, 1)
    >>> x = torch.linalg.solve(A, b)
    >>> torch.allclose(A @ x, b)
    True
    >>> b = torch.rand(3) # b is broadcast internally to (*A.shape[:-2], 3)
    >>> x = torch.linalg.solve(A, b)
    >>> x.shape
    torch.Size([2, 3])
    >>> Ax = A @ x.unsqueeze(-1)
    >>> torch.allclose(Ax, b.unsqueeze(-1).expand_as(Ax))
    True
""")

tensorinv = _add_docstr(_linalg.linalg_tensorinv, r"""
linalg.tensorinv(input, ind=2, *, out=None) -> Tensor

Computes a tensor ``input_inv`` such that ``tensordot(input_inv, input, ind) == I_n`` (inverse tensor equation),
where ``I_n`` is the n-dimensional identity tensor and ``n`` is equal to ``input.ndim``.
The resulting tensor ``input_inv`` has shape equal to ``input.shape[ind:] + input.shape[:ind]``.

Supports input of ``float``, ``double``, ``cfloat`` and ``cdouble`` data types.

.. note:: If :attr:`input` is not invertible or does not satisfy the requirement
          ``prod(input.shape[ind:]) == prod(input.shape[:ind])``,
          then a RuntimeError will be thrown.

.. note:: When :attr:`input` is a 2-dimensional tensor and ``ind=1``, this function computes the
          (multiplicative) inverse of :attr:`input`, equivalent to calling :func:`torch.inverse`.

Args:
    input (Tensor): A tensor to invert. Its shape must satisfy ``prod(input.shape[:ind]) == prod(input.shape[ind:])``.
    ind (int): A positive integer that describes the inverse tensor equation. See :func:`torch.tensordot` for details. Default: 2.

Keyword args:
    out (Tensor, optional): The output tensor. Ignored if ``None``. Default: ``None``

Examples::

    >>> a = torch.eye(4 * 6).reshape((4, 6, 8, 3))
    >>> ainv = torch.linalg.tensorinv(a, ind=2)
    >>> ainv.shape
    torch.Size([8, 3, 4, 6])
    >>> b = torch.randn(4, 6)
    >>> torch.allclose(torch.tensordot(ainv, b), torch.linalg.tensorsolve(a, b))
    True

    >>> a = torch.randn(4, 4)
    >>> a_tensorinv = torch.linalg.tensorinv(a, ind=1)
    >>> a_inv = torch.inverse(a)
    >>> torch.allclose(a_tensorinv, a_inv)
    True
""")

tensorsolve = _add_docstr(_linalg.linalg_tensorsolve, r"""
linalg.tensorsolve(input, other, dims=None, *, out=None) -> Tensor

Computes a tensor ``x`` such that ``tensordot(input, x, dims=x.ndim) = other``.
The resulting tensor ``x`` has the same shape as ``input[other.ndim:]``.

Supports real-valued and complex-valued inputs.

.. note:: If :attr:`input` does not satisfy the requirement
          ``prod(input.shape[other.ndim:]) == prod(input.shape[:other.ndim])``
          after (optionally) moving the dimensions using :attr:`dims`, then a RuntimeError will be thrown.

Args:
    input (Tensor): "left-hand-side" tensor, it must satisfy the requirement
                    ``prod(input.shape[other.ndim:]) == prod(input.shape[:other.ndim])``.
    other (Tensor): "right-hand-side" tensor of shape ``input.shape[other.ndim]``.
    dims (Tuple[int]): dimensions of :attr:`input` to be moved before the computation.
                       Equivalent to calling ``input = movedim(input, dims, range(len(dims) - input.ndim + 1, 0))``.
                       If None (default), no dimensions are moved.

Keyword args:
    out (Tensor, optional): The output tensor. Ignored if ``None``. Default: ``None``

Examples::

    >>> a = torch.eye(2 * 3 * 4).reshape((2 * 3, 4, 2, 3, 4))
    >>> b = torch.randn(2 * 3, 4)
    >>> x = torch.linalg.tensorsolve(a, b)
    >>> x.shape
    torch.Size([2, 3, 4])
    >>> torch.allclose(torch.tensordot(a, x, dims=x.ndim), b)
    True

    >>> a = torch.randn(6, 4, 4, 3, 2)
    >>> b = torch.randn(4, 3, 2)
    >>> x = torch.linalg.tensorsolve(a, b, dims=(0, 2))
    >>> x.shape
    torch.Size([6, 4])
    >>> a = a.permute(1, 3, 4, 0, 2)
    >>> a.shape[b.ndim:]
    torch.Size([6, 4])
    >>> torch.allclose(torch.tensordot(a, x, dims=x.ndim), b, atol=1e-6)
    True
""")


qr = _add_docstr(_linalg.linalg_qr, r"""
qr(input, mode='reduced', *, out=None) -> (Tensor, Tensor)

Computes the QR decomposition of a matrix or a batch of matrices :attr:`input`,
and returns a namedtuple (Q, R) of tensors such that :math:`\text{input} = Q R`
with :math:`Q` being an orthogonal matrix or batch of orthogonal matrices and
:math:`R` being an upper triangular matrix or batch of upper triangular matrices.

Depending on the value of :attr:`mode` this function returns the reduced or
complete QR factorization. See below for a list of valid modes.

.. note::  **Differences with** ``numpy.linalg.qr``:

           * ``mode='raw'`` is not implemented

           * unlike ``numpy.linalg.qr``, this function always returns a
             tuple of two tensors. When ``mode='r'``, the `Q` tensor is an
             empty tensor. This behavior may change in a future PyTorch release.

.. note::
          Backpropagation is not supported for ``mode='r'``. Use ``mode='reduced'`` instead.

          Backpropagation is also not supported if the first
          :math:`\min(input.size(-1), input.size(-2))` columns of any matrix
          in :attr:`input` are not linearly independent. While no error will
          be thrown when this occurs the values of the "gradient" produced may
          be anything. This behavior may change in the future.

.. note:: This function uses LAPACK for CPU inputs and MAGMA for CUDA inputs,
          and may produce different (valid) decompositions on different device types
          or different platforms.

Args:
    input (Tensor): the input tensor of size :math:`(*, m, n)` where `*` is zero or more
                batch dimensions consisting of matrices of dimension :math:`m \times n`.
    mode (str, optional): if `k = min(m, n)` then:

          * ``'reduced'`` : returns `(Q, R)` with dimensions (m, k), (k, n) (default)

          * ``'complete'``: returns `(Q, R)` with dimensions (m, m), (m, n)

          * ``'r'``: computes only `R`; returns `(Q, R)` where `Q` is empty and `R` has dimensions (k, n)

Keyword args:
    out (tuple, optional): tuple of `Q` and `R` tensors.
                The dimensions of `Q` and `R` are detailed in the description of :attr:`mode` above.

Example::

    >>> a = torch.tensor([[12., -51, 4], [6, 167, -68], [-4, 24, -41]])
    >>> q, r = torch.linalg.qr(a)
    >>> q
    tensor([[-0.8571,  0.3943,  0.3314],
            [-0.4286, -0.9029, -0.0343],
            [ 0.2857, -0.1714,  0.9429]])
    >>> r
    tensor([[ -14.0000,  -21.0000,   14.0000],
            [   0.0000, -175.0000,   70.0000],
            [   0.0000,    0.0000,  -35.0000]])
    >>> torch.mm(q, r).round()
    tensor([[  12.,  -51.,    4.],
            [   6.,  167.,  -68.],
            [  -4.,   24.,  -41.]])
    >>> torch.mm(q.t(), q).round()
    tensor([[ 1.,  0.,  0.],
            [ 0.,  1., -0.],
            [ 0., -0.,  1.]])
    >>> q2, r2 = torch.linalg.qr(a, mode='r')
    >>> q2
    tensor([])
    >>> torch.equal(r, r2)
    True
    >>> a = torch.randn(3, 4, 5)
    >>> q, r = torch.linalg.qr(a, mode='complete')
    >>> torch.allclose(torch.matmul(q, r), a, atol=1e-5)
    True
    >>> torch.allclose(torch.matmul(q.transpose(-2, -1), q), torch.eye(4), atol=1e-5)
    True
""")<|MERGE_RESOLUTION|>--- conflicted
+++ resolved
@@ -367,8 +367,6 @@
             [-3.1113,  2.7381]], dtype=torch.float64)
 """)
 
-<<<<<<< HEAD
-=======
 householder_product = _add_docstr(_linalg.linalg_householder_product, r"""
 householder_product(input, tau, *, out=None) -> Tensor
 
@@ -428,7 +426,6 @@
     https://www.netlib.org/lapack/lug/node128.html
 """)
 
->>>>>>> fee470d8
 lstsq = _add_docstr(_linalg.linalg_lstsq, r"""
 torch.linalg.lstsq(input, b, cond=None, *, driver=None)
     -> (Tensor solution, Tensor residuals, Tensor rank, Tensor singular_values)
