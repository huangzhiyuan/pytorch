#include "caffe2/core/blob_serialization.h"

#include <mutex>
#include <sstream>
#include <utility>

<<<<<<< HEAD
=======
#include <c10/util/irange.h>
>>>>>>> fee470d8
#include <c10/util/string_view.h>

#include "caffe2/core/blob.h"
#include "caffe2/core/common.h"
#include "caffe2/utils/proto_utils.h"

C10_DEFINE_int(
    caffe2_tensor_chunk_size,
    1000000,
    "Chunk size to split tensor data into");

C10_DEFINE_int(
    caffe2_max_tensor_serializer_threads,
    16,
    "Maximal number of threads that can be used for tensor serialization");

C10_DEFINE_bool(
    caffe2_serialize_fp16_as_bytes,
    false,
    "Serialize FLOAT16 tensors using byte_data field");

C10_DEFINE_bool(
    caffe2_serialize_using_bytes_as_holder,
    false,
    "Serialize BOOL, UINT8, INT8, UINT16, INT16, INT64, FLOAT16 tensors using byte_data field instead of int32");

namespace caffe2 {
namespace {

// This is a simplified copy of folly::Range.
// This is similar to c10::ArrayRef but it can point to non-const data.
template<typename Iter>
class Range {
 public:
  using value_type = typename std::remove_reference<
      typename std::iterator_traits<Iter>::reference>::type;

  Range(Iter b, Iter e) : begin_{b}, end_{e} {}
  Range(Iter b, size_t size) : begin_{b}, end_{b + size} {}

  CAFFE2_NODISCARD constexpr Iter data() const {
    return begin_;
  }
  CAFFE2_NODISCARD constexpr Iter begin() const {
    return begin_;
  }
  CAFFE2_NODISCARD constexpr Iter end() const {
    return end_;
  }
  CAFFE2_NODISCARD constexpr size_t size() const {
    return end_ - begin_;
  }

  value_type& operator[](size_t n) const {
    assert(n < size());
    return begin_[n];
  }

 private:
  Iter begin_;
  Iter end_;
};

/**
 * Return a mutable Range pointing to a portion of the tensor's data field.
 *
 * Returns a Range pointing to the elements starting at the specified start
 * index, and including the specified number of elements.
 */
template <typename T>
Range<T*> GetMutableTensorDataRange(
    Tensor& tensor,
    size_t start,
    size_t numElements) {
  CAFFE_ENFORCE(
      start + numElements <= tensor.numel(),
      "Requested invalid mutable tensor range [",
      start,
      ", ",
      start + numElements,
      ") with total tensor size ",
      tensor.numel());
  return Range<T*>(tensor.template mutable_data<T>() + start, numElements);
}

<<<<<<< HEAD
=======
template <typename T>
c10::ArrayRef<T> GetTensorDataRange(
    const Tensor& tensor,
    size_t start,
    size_t numElements) {
  CAFFE_ENFORCE(
      start + numElements <= tensor.numel(),
      "Requested invalid tensor range [",
      start,
      ", ",
      start + numElements,
      ") with total tensor size ",
      tensor.numel());
  return c10::ArrayRef<T>(tensor.template data<T>() + start, numElements);
}

>>>>>>> fee470d8
} // namespace

/**
 * @brief StringSerializer is the serializer for String.
 *
 * StringSerializer takes in a blob that contains a String, and serializes it
 * into a BlobProto protocol buffer.
 */
class StringSerializer : public BlobSerializerBase {
 public:
  StringSerializer() = default;
  ~StringSerializer() override = default;
  /**
   * Serializes a Blob. Note that this blob has to contain Tensor,
   * otherwise this function produces a fatal error.
   */
  void Serialize(
      const void* pointer,
      TypeMeta typeMeta,
      const string& name,
      SerializationAcceptor acceptor) override {
    CAFFE_ENFORCE(typeMeta.Match<std::string>());

    BlobProto blob_proto;
    blob_proto.set_name(name);
    blob_proto.set_type("std::string");
    blob_proto.set_content(*static_cast<const std::string*>(pointer));
    acceptor(name, SerializeBlobProtoAsString_EnforceCheck(blob_proto));
  }
};

/**
 * @brief StringDeserializer is the deserializer for Strings.
 *
 */
class StringDeserializer : public BlobDeserializerBase {
 public:
  void Deserialize(const BlobProto& proto, Blob* blob) override {
    *blob->GetMutable<std::string>() = proto.content();
  }
};

namespace {
void SerializeBlob(
    const void* pointer,
    TypeMeta typeMeta,
    const string& name,
    BlobSerializerBase::SerializationAcceptor acceptor,
    const BlobSerializationOptions& options) {
  std::unique_ptr<BlobSerializerBase> serializer(
      CreateSerializer(typeMeta.id()));
  CAFFE_ENFORCE(serializer, "No known serializer for ", typeMeta.name());
  serializer->SerializeWithOptions(pointer, typeMeta, name, std::move(acceptor), options);
}

std::string
SerializeBlob(const void* pointer, TypeMeta typeMeta, const string& name) {
  std::string data;
  BlobSerializerBase::SerializationAcceptor acceptor =
      [&data](const std::string&, const std::string& blob_str) {
        DCHECK(data.empty()); // should be called once with kNoChunking
        data = blob_str;
      };
  BlobSerializationOptions options;
  options.set_chunk_size(kNoChunking);
  SerializeBlob(pointer, typeMeta, name, acceptor, options);
  return data;
}
} // namespace

void SerializeBlob(
    const Blob& blob,
    const string& name,
    BlobSerializerBase::SerializationAcceptor acceptor,
    const BlobSerializationOptions& options) {
  SerializeBlob(blob.GetRaw(), blob.meta(), name, std::move(acceptor), options);
}

void SerializeBlob(
    const Blob& blob,
    const string& name,
    BlobSerializerBase::SerializationAcceptor acceptor) {
  BlobSerializationOptions options;
  SerializeBlob(blob.GetRaw(), blob.meta(), name, std::move(acceptor), options);
}

std::string SerializeBlob(const Blob& blob, const string& name) {
  return SerializeBlob(blob.GetRaw(), blob.meta(), name);
}

void TensorSerializer::Serialize(
    const void* pointer,
    TypeMeta typeMeta,
    const string& name,
    BlobSerializerBase::SerializationAcceptor acceptor) {
  BlobSerializationOptions options;
  this->SerializeWithOptions(pointer, typeMeta, name, acceptor, options);
}

void TensorSerializer::SerializeWithOptions(
    const void* pointer,
    TypeMeta typeMeta,
    const string& name,
    BlobSerializerBase::SerializationAcceptor acceptor,
    const BlobSerializationOptions& options) {
  CAFFE_ENFORCE(typeMeta.Match<Tensor>());
  const auto& tensor = *static_cast<const Tensor*>(pointer);
  auto chunk_size = options.chunk_size();
  if (chunk_size == kNoChunking) {
    chunk_size = tensor.numel() + 1; // to account for empty tensors
  } else if (chunk_size == kDefaultChunkSize) {
    chunk_size = FLAGS_caffe2_tensor_chunk_size;
  }

  auto processChunk = [&](int64_t chunkStart) {
    BlobProto blob_proto;
    blob_proto.set_name(name);
    blob_proto.set_type(kTensorBlobType);
    TensorProto& proto = *blob_proto.mutable_tensor();
    proto.set_name(name);
    this->Serialize(
        tensor,
        name,
        blob_proto.mutable_tensor(),
        options,
        chunkStart,
        chunk_size);
    acceptor(
        c10::str(name, kChunkIdSeparator, chunkStart / chunk_size),
        SerializeBlobProtoAsString_EnforceCheck(blob_proto));
  };

#ifndef __ANDROID__
  // Poorman's IOBound ThreadPool
  SimpleQueue<size_t> chunkQueue;
  auto task = [&]() {
    size_t chunkStart;
    while (chunkQueue.Pop(&chunkStart)) {
      processChunk(chunkStart);
    }
  };
  std::vector<std::future<void>> futures;
  if (tensor.numel() > chunk_size) {
    futures.reserve(FLAGS_caffe2_max_tensor_serializer_threads);
    for (const auto i : c10::irange(FLAGS_caffe2_max_tensor_serializer_threads)) {
      futures.emplace_back(std::async(std::launch::async, task));
    }
  }
#endif

  VLOG(1) << "Serializing blob " << name;
  // Serialize whole vector. If vector is empty, it's shape still needs to be
  // serialized in empty proto
  for (size_t chunkBegin = 0;
       chunkBegin < std::max(tensor.numel(), static_cast<int64_t>(1));
       chunkBegin += chunk_size) {
    VLOG(2) << "Starting a chunk at " << chunkBegin;
#ifndef __ANDROID__
    if (tensor.numel() > chunk_size) {
      chunkQueue.Push(chunkBegin);
    } else {
      // Sync mode for small tensors
      processChunk(chunkBegin);
    }
#else
    // Since Android does not have std::future, we will always do sync mode
    processChunk(chunkBegin);
#endif
  }

#ifndef __ANDROID__
  chunkQueue.NoMoreJobs();
  for (auto& fut : futures) {
    fut.get();
  }
#endif
}

namespace {

template <typename T>
bool EnableByteEncoding() {
  // if typeSize == 1, endianness does not matter. Else check for endianness.
  if (sizeof(T) > 1 && !kIsLittleEndian) {
    return false;
  }
  return FLAGS_caffe2_serialize_using_bytes_as_holder;
}

bool EnableByteEncodingFloat16() {
  if (!kIsLittleEndian) {
    return false;
  }
  // Check if special casing for float is enabled if
  // caffe2_serialize_using_bytes_as_holder is not enabled.
  return FLAGS_caffe2_serialize_using_bytes_as_holder ||
      FLAGS_caffe2_serialize_fp16_as_bytes;
}

template <typename T, typename S = T>
void SerializeUsingBytesOrInt32(
    bool enableByteEncoding,
    c10::ArrayRef<S> input,
    BaseContext& context,
    TensorProto& proto) {
  if (enableByteEncoding) {
    const auto bufSize = sizeof(T) * input.size();
    auto* byteData = reinterpret_cast<const uint8_t*>(input.data());
    unique_ptr<uint8_t[]> buffer(new uint8_t[bufSize]);
    context.template CopyToCPU<uint8_t>(bufSize, byteData, buffer.get());
    context.FinishDeviceComputation();
    proto.set_byte_data(buffer.get(), bufSize);
  } else {
    detail::CopyToProtoWithCast(
        input.size(),
        reinterpret_cast<const T*>(input.data()),
        proto.mutable_int32_data(),
        &context);
  }
}

/**
 * SerializeParams is just a helper class to consolidate the parameters
 * required for serializing tensor data so they can be passed around more
 * easily.
 *
 * It also contains some helper functions to perform some operations on the
 * parameters that are shared by multiple serialization functions.
 */
template<typename T>
struct SerializeParams {
  SerializeParams(
      c10::ArrayRef<T> in,
      TensorProto& proto,
      BaseContext& ctx,
      const BlobSerializationOptions& opts)
      : input{in}, tensor_proto{proto}, context{ctx}, options{opts} {}

  void SetDataFormat(TensorProto::SerializationFormat format) const {
    tensor_proto.set_data_format(format);
  }

  void CopyToRepeatedField(google::protobuf::RepeatedField<T>* field) const {
    detail::CopyToProtoAsIs(input.size(), input.data(), field, &context);
  }

  c10::ArrayRef<T> input;
  TensorProto& tensor_proto;
  BaseContext& context;
  const BlobSerializationOptions& options;
};

void SerializeTensorData(const SerializeParams<int64_t>& params) {
  params.CopyToRepeatedField(params.tensor_proto.mutable_int64_data());
}

void SerializeTensorData(const SerializeParams<int32_t>& params) {
  params.CopyToRepeatedField(params.tensor_proto.mutable_int32_data());
}

template <typename T>
typename std::enable_if<
    std::is_same<T, bool>::value || std::is_same<T, uint8_t>::value ||
        std::is_same<T, int8_t>::value || std::is_same<T, uint16_t>::value ||
        std::is_same<T, int16_t>::value,
    void>::type
SerializeTensorData(const SerializeParams<T>& params) {
  SerializeUsingBytesOrInt32<T>(
      EnableByteEncoding<T>(),
      params.input,
      params.context,
      params.tensor_proto);
}

void SerializeTensorData(const SerializeParams<at::Half>& params) {
  SerializeUsingBytesOrInt32<uint16_t>(
      EnableByteEncodingFloat16(),
      params.input,
      params.context,
      params.tensor_proto);
}

void SerializeTensorData(const SerializeParams<float>& params) {
  params.CopyToRepeatedField(params.tensor_proto.mutable_float_data());
}

void SerializeTensorData(const SerializeParams<double>& params) {
  params.CopyToRepeatedField(params.tensor_proto.mutable_double_data());
}

void SerializeTensorData(const SerializeParams<std::string>& params) {
  params.tensor_proto.mutable_string_data()->Reserve(params.input.size());
  for (const std::string& element : params.input) {
    params.tensor_proto.add_string_data(element);
  }
}

#define SERIALIZE_TYPE_CASE(proto_type, type)                   \
  case TensorProto_DataType_##proto_type: {                     \
    SerializeTensorData(SerializeParams<type>(                  \
        GetTensorDataRange<type>(input, chunkBegin, chunkSize), \
        proto,                                                  \
        *context,                                               \
        options));                                              \
    return;                                                     \
  }

} // namespace

void TensorSerializer::Serialize(
    const Tensor& input,
    const string& name,
    TensorProto* proto_ptr,
    const BlobSerializationOptions& options,
    size_t chunkBegin,
    int32_t chunkSize) {
  CAFFE_ENFORCE(
      chunkBegin <= input.numel(),
      "Chunk begin is out of tensor: ",
      chunkBegin,
      ' ',
      input.numel());
  if (chunkBegin + chunkSize > input.numel()) {
    chunkSize = input.numel() - chunkBegin;
  }

  if (chunkSize != 0) {
    CAFFE_ENFORCE(
        input.raw_data(),
        "The input does not have data input yet. This is probably because you "
        "created a tensor of non-zero shape but never filled its data via "
        "mutable_data() calls. This means that it makes no sense to serialize "
        "the tensor content.");
  } else if (!input.dtype_initialized()) {
    C10_LOG_EVERY_MS(WARNING, 1000)
        << "You're trying to serialize tensor with zero numel and no dtype. "
        << "This is a legacy behavior and it WILL BREAK. Contact PyTorch team "
        << "for details. Offending blob name: " << name;
  }

  TensorProto& proto = *proto_ptr;
  proto.mutable_segment()->set_begin(chunkBegin);
  proto.mutable_segment()->set_end(chunkBegin + chunkSize);

  for (const auto i : c10::irange(input.dim())) {
    proto.add_dims(input.size(i));
  }
  StoreDeviceDetail(input, &proto);

  const TensorProto::DataType data_type = TypeMetaToDataType(input.dtype());
  proto.set_data_type(data_type);
  // TODO: use CUDAGuard here instead of context and employ explicit sync
  // copy
  auto context = CreateContext(input.GetDevice());
  switch (data_type) {
    SERIALIZE_TYPE_CASE(FLOAT, float)
    SERIALIZE_TYPE_CASE(INT32, int32_t)
    SERIALIZE_TYPE_CASE(STRING, std::string)
    SERIALIZE_TYPE_CASE(BOOL, bool)
    SERIALIZE_TYPE_CASE(UINT8, uint8_t)
    SERIALIZE_TYPE_CASE(INT8, int8_t)
    SERIALIZE_TYPE_CASE(UINT16, uint16_t)
    SERIALIZE_TYPE_CASE(INT16, int16_t)
    SERIALIZE_TYPE_CASE(INT64, int64_t)
    SERIALIZE_TYPE_CASE(FLOAT16, at::Half)
    SERIALIZE_TYPE_CASE(DOUBLE, double)
    case TensorProto_DataType_BYTE:
      LOG(FATAL) << "This should not happen. When serializing, "
                    "BYTE is deprecated and moved to UINT8.";
      return;
    case TensorProto_DataType_UNDEFINED:
      proto.mutable_string_data()->Reserve(chunkSize);
      if (chunkSize > 0) {
        const char* raw_data = static_cast<const char*>(input.raw_data());
        for (const auto i : c10::irange(chunkBegin, chunkBegin + chunkSize)) {
          proto.add_string_data(SerializeBlob(
              raw_data + i * input.itemsize(), input.dtype(), ""));
        }
      }
      return;
    case TensorProto_DataType_ZERO_COLLISION_HASH:
      CAFFE_ENFORCE(
        false,
        "Serialization for zero collision hash type is supported by "
        "specialized serializer ZeroCollisionIdHashSerializer");
      return;
    case TensorProto_DataType_REBATCHING_BUFFER:
      CAFFE_ENFORCE(
        false,
        "Serialization for REBATCHING_BUFFER type is supported by "
        "specialized serializer RebatchingBufferSerialier");
      return;

      // Note: we intentially do not provide "default:" so if any new data types
      // are added, the compiler should warn the user to add the case here.
  }

  CAFFE_ENFORCE(false, "unexpected data type during tensor serialization");
}

int GetGPUIDForPointer(const void* ptr);

void TensorSerializer::StoreDeviceDetail(
    const Tensor& input,
    TensorProto* proto) {
  ExtractDeviceOption(proto->mutable_device_detail(), input.GetDevice());
}
// The actual serialization registry objects.
C10_DEFINE_TYPED_REGISTRY(
    BlobSerializerRegistry,
    TypeIdentifier,
    BlobSerializerBase,
    std::unique_ptr);

C10_DEFINE_REGISTRY(BlobDeserializerRegistry, BlobDeserializerBase);

void DeserializeBlob(const string& content, Blob* result) {
  BlobProto blob_proto;
  CAFFE_ENFORCE(
      blob_proto.ParseFromString(content),
      "Cannot parse content into a BlobProto.");
  DeserializeBlob(blob_proto, result);
}

void DeserializeBlob(const BlobProto& blob_proto, Blob* result) {
  if (blob_proto.type() == kTensorBlobType) {
    // This is a tensor object. Depending on the device type, we will
    // use the corresponding TensorDeserializer.
    auto deserializer = CreateDeserializer(
        "Tensor" +
        DeviceTypeName(blob_proto.tensor().device_detail().device_type()));
    // Tensor's deserializer should always be registered, but we will double
    // check if it is not null anyway.
    CAFFE_ENFORCE(deserializer.get());
    deserializer->Deserialize(blob_proto, result);
  } else {
    auto deserializer = CreateDeserializer(blob_proto.type());
    CAFFE_ENFORCE(
        deserializer.get(),
        "No registered deserializer for type ",
        blob_proto.type());
    deserializer->Deserialize(blob_proto, result);
  }
}

// === Local helper functions ===
// Get dimensions from Tensor proto
std::vector<int64_t> DimsFromTensorProto(const TensorProto& proto) {
  std::vector<int64_t> dims;
  dims.reserve(proto.dims().size());
  for (const int64_t d : proto.dims()) {
    dims.push_back(d);
  }
  return dims;
}

// Get number of elements from Tensor proto
int64_t NumelFromTensorProto(const TensorProto& tensor_proto) {
  int64_t numel = 1;
  for (const int64_t d : tensor_proto.dims()) {
    numel *= d;
  }
  return numel;
}

// Get data type from Tensor proto
TypeMeta GetDataType(const TensorProto& tensor_proto) {
  TypeMeta dtype;
  if (tensor_proto.data_type() != TensorProto_DataType_UNDEFINED) {
    dtype = DataTypeToTypeMeta(tensor_proto.data_type());
  } else {
    Blob temp_blob;
    DeserializeBlob(tensor_proto.string_data(0), &temp_blob);
    dtype = temp_blob.meta();
  }
  return dtype;
}

// Get TensorOptions from Tensor proto
// Assumes TensorProto is not empty
static at::TensorOptions TensorOptionsFromProto(
    const TensorProto& tensor_proto) {
  return at::dtype(GetDataType(tensor_proto))
      .device(OptionToDevice(tensor_proto.device_detail()));
}

std::unique_ptr<BaseContext> ContextFromProto(
    const TensorProto& tensor_proto) {
  auto device = OptionToDevice(tensor_proto.device_detail());
  return CreateContext(device);
}

// === Local helper functions ===

Tensor EmptyTensorFromProto(const TensorProto& tensor_proto) {
  auto context = ContextFromProto(tensor_proto);
  context->SwitchToDevice();
  if (NumelFromTensorProto(tensor_proto) == 0 &&
      tensor_proto.data_type() == TensorProto_DataType_UNDEFINED) {
    // TODO: remove when serialization of dtype uninitialized tensor is removed
    return caffe2::empty(
        {0},
        at::dtype<float>().device(
            OptionToDevice(tensor_proto.device_detail())));
  } else {
    return caffe2::empty(
        DimsFromTensorProto(tensor_proto),
        TensorOptionsFromProto(tensor_proto));
  }
}

void TensorDeserializer::Deserialize(const BlobProto& blob_proto, Blob* blob) {
  const auto& tensor_proto = blob_proto.tensor();
  auto context = ContextFromProto(tensor_proto);
  context->SwitchToDevice();
  if (NumelFromTensorProto(tensor_proto) == 0 &&
      tensor_proto.data_type() == TensorProto_DataType_UNDEFINED) {
    // TODO: remove after empty Tensor serialization is forbidden
    VLOG(1) << "Deseriralizing an empty Tensor.";
    BlobGetMutableTensor(
        blob,
        {0},
        at::dtype<float>().device(
            OptionToDevice(tensor_proto.device_detail())));
  } else {
    DeserializeToTensor(
        tensor_proto,
        BlobGetMutableTensor(
            blob,
            DimsFromTensorProto(tensor_proto),
            TensorOptionsFromProto(tensor_proto)));
  }
}

namespace {

template <typename T, typename D = T>
void DeserializeFromBytesOrInt32(
    const TensorProto& tensor_proto,
    Range<D*> dest,
    BaseContext& context) {
  if (tensor_proto.has_byte_data()) {
    auto typeSize = sizeof(T);
    CAFFE_ENFORCE(
        kIsLittleEndian || typeSize == 1,
        "Serialization with bytes not supported on big endian platform.");
    size_t numElems = tensor_proto.byte_data().size();
    if (tensor_proto.data_type() == TensorProto_DataType_UINT8) {
      if (tensor_proto.has_segment()) {
        const auto& segment = tensor_proto.segment();
        numElems = segment.end() - segment.begin();
      }
    }
    CAFFE_ENFORCE_EQ(
        typeSize * dest.size(), numElems, "Incorrect proto field size.");
    const uint8_t* protoData =
        reinterpret_cast<const uint8_t*>(tensor_proto.byte_data().data());
    context.template CopyToCPU<D>(
        dest.size(),
        reinterpret_cast<const D*>(protoData),
        dest.data());
  } else {
    // Backward compatibility with models which used int32_data field
    detail::CopyFromProtoWithCast(
        dest.size(),
        tensor_proto.int32_data(),
        reinterpret_cast<T*>(dest.data()),
        &context);
  }
}

/**
 * DeserializeParams is just a helper class to consolidate the parameters
 * required for deserializing tensor data so they can be passed around more
 * easily.
 *
 * It also contains some helper functions to perform some operations on the
 * parameters that are shared by multiple deserialization functions.
 */
template<typename T>
struct DeserializeParams {
  DeserializeParams(Range<T*> dst, const TensorProto& proto, BaseContext& ctx)
      : dest{dst}, tensor_proto{proto}, context{ctx} {}

  void LiteralCopy(c10::string_view src) const {
    // Simply copy the data as-is from src to dest
    CAFFE_ENFORCE_EQ(
        dest.size() * sizeof(T),
        src.size(),
        "incorrect data size when deserializing blob: ",
        dest.size(),
        " * ",
        sizeof(T),
        " != ",
        src.size());
    context.CopyBytesFromCPU(src.size(), src.data(), dest.data());
  }

  void CopyFromRepeatedField(
      const google::protobuf::RepeatedField<T>& field) const {
    detail::CopyFromProtoAsIs(dest.size(), field, dest.data(), &context);
  }

  void CopyFromBytesOrInt32() const {
    DeserializeFromBytesOrInt32<T>(tensor_proto, dest, context);
  }

  Range<T*> dest;
  const TensorProto& tensor_proto;
  BaseContext& context;
};

/**
 * DeserializeTensorData() is specialized for each supported combination of
 * SerializationFormat and output type.
 *
 * The default implementation throws an exception, but this function can be
 * specialized to support different combinations.
 */
template <TensorProto::SerializationFormat, typename T>
void DeserializeTensorData(const DeserializeParams<T>& params) {
  CAFFE_ENFORCE(
      false,
      "unsupported serialization format ",
      static_cast<int>(params.tensor_proto.data_format()),
      " when deserializing float data");
}

#define DESERIALIZE_IMPL(type, data_type)                                   \
  template <>                                                               \
  void                                                                      \
  DeserializeTensorData<TensorProto_SerializationFormat_##data_type, type>( \
      const DeserializeParams<type>& params)

DESERIALIZE_IMPL(int64_t, FMT_PROTOBUF) {
  params.CopyFromRepeatedField(params.tensor_proto.int64_data());
}

DESERIALIZE_IMPL(int32_t, FMT_PROTOBUF) {
  params.CopyFromRepeatedField(params.tensor_proto.int32_data());
}

DESERIALIZE_IMPL(uint16_t, FMT_PROTOBUF) {
  params.CopyFromBytesOrInt32();
}

DESERIALIZE_IMPL(int16_t, FMT_PROTOBUF) {
  params.CopyFromBytesOrInt32();
}

DESERIALIZE_IMPL(uint8_t, FMT_PROTOBUF) {
  params.CopyFromBytesOrInt32();
}

DESERIALIZE_IMPL(int8_t, FMT_PROTOBUF) {
  params.CopyFromBytesOrInt32();
}

DESERIALIZE_IMPL(bool, FMT_PROTOBUF) {
  params.CopyFromBytesOrInt32();
}

void DeserializeLegacyByteData(
    TensorProto::SerializationFormat format,
    const DeserializeParams<uint8_t>& params) {
  // The BYTE format should only be used for very old blobs that don't
  // have a data_format field in the first place.  Let's log this case but
  // continue attempting deserialization anyway.
  CAFFE_ENFORCE_EQ(
      format,
      TensorProto_SerializationFormat_FMT_PROTOBUF,
      "found serialized blob with BYTE data type but unexpected data format ",
      static_cast<int>(format));

  params.LiteralCopy(params.tensor_proto.byte_data());
}

DESERIALIZE_IMPL(at::Half, FMT_PROTOBUF) {
  DeserializeFromBytesOrInt32<uint16_t, at::Half>(
      params.tensor_proto, params.dest, params.context);
}

DESERIALIZE_IMPL(float, FMT_PROTOBUF) {
  params.CopyFromRepeatedField(params.tensor_proto.float_data());
}

DESERIALIZE_IMPL(double, FMT_PROTOBUF) {
  params.CopyFromRepeatedField(params.tensor_proto.double_data());
}

DESERIALIZE_IMPL(std::string, FMT_PROTOBUF) {
  CAFFE_ENFORCE_EQ(
      params.dest.size(),
      params.tensor_proto.string_data().size(),
      "incorrect data size in serialized data: ",
      params.dest.size(),
      " != ",
      params.tensor_proto.string_data().size());
<<<<<<< HEAD
  for (int i = 0; i < params.dest.size(); ++i) {
=======
  for (const auto i : c10::irange(params.dest.size())) {
>>>>>>> fee470d8
    params.dest[i] = params.tensor_proto.string_data(i);
  }
}

#define DESERIALIZE_FORMAT_CASE(format)                                 \
  case TensorProto_SerializationFormat_##format: {                      \
    DeserializeTensorData<TensorProto_SerializationFormat_##format, T>( \
        params);                                                        \
    return;                                                             \
  }

template <typename T>
void DeserializeTensorBody(
    TensorProto::SerializationFormat format,
    Range<T*> dest,
    const TensorProto& tensor_proto,
    BaseContext& context) {
  DeserializeParams<T> params(dest, tensor_proto, context);
  switch (format) {
    DESERIALIZE_FORMAT_CASE(FMT_PROTOBUF);
  }

  // This can happen if the blob was serialized by a newer version of the code
  // using some new format value that we don't understand.
  CAFFE_ENFORCE(
      false,
      "unsupported serialization format " + c10::str(static_cast<int>(format)));
}
<<<<<<< HEAD

#define DESERIALIZE_TYPE_CASE(proto_type, type)                          \
  case TensorProto_DataType_##proto_type: {                              \
    DeserializeTensorBody(                                               \
        format,                                                          \
        GetMutableTensorDataRange<type>(*tensor, chunkBegin, chunkSize), \
        tensor_proto,                                                    \
        context);                                                        \
    return;                                                              \
  }

=======

#define DESERIALIZE_TYPE_CASE(proto_type, type)                          \
  case TensorProto_DataType_##proto_type: {                              \
    DeserializeTensorBody(                                               \
        format,                                                          \
        GetMutableTensorDataRange<type>(*tensor, chunkBegin, chunkSize), \
        tensor_proto,                                                    \
        context);                                                        \
    return;                                                              \
  }

>>>>>>> fee470d8
void DeserializeTensor(
    const TensorProto& tensor_proto,
    Tensor* tensor,
    BaseContext& context) {
  int64_t chunkBegin = 0;
  auto chunkEnd = tensor->numel();
  if (tensor_proto.has_segment()) {
    chunkBegin = tensor_proto.segment().begin();
    chunkEnd = tensor_proto.segment().end();
  }
  CAFFE_ENFORCE(
      0 <= chunkBegin && chunkBegin <= chunkEnd && chunkEnd <= tensor->numel(),
      "Invalid chunk ",
      chunkBegin,
      ' ',
      chunkEnd,
      " with total tensor size ",
      tensor->numel());
  auto chunkSize = chunkEnd - chunkBegin;

  if (!tensor_proto.has_data_type()) {
    // If the data_type field is not set, this either means it was not present
    // in the serialized data, or it was set to an enum value that we don't know
    // about.  This likely means that the serialized data was written by a
    // different version of the software using a new data type value that we
    // don't understand.
    throw std::runtime_error(
        "Cannot deserialize tensor: unrecognized data type");
  }

  // If the data_format field is not present this is an older buffer
  // serialized with the FMT_PROTOBUF format.
  auto format = tensor_proto.has_data_format()
      ? static_cast<TensorProto::SerializationFormat>(
            tensor_proto.data_format())
      : TensorProto_SerializationFormat_FMT_PROTOBUF;

  switch (tensor_proto.data_type()) {
    DESERIALIZE_TYPE_CASE(FLOAT, float);
    DESERIALIZE_TYPE_CASE(INT32, int32_t);
    DESERIALIZE_TYPE_CASE(STRING, std::string);
    DESERIALIZE_TYPE_CASE(BOOL, bool);
    DESERIALIZE_TYPE_CASE(UINT8, uint8_t);
    DESERIALIZE_TYPE_CASE(INT8, int8_t);
    DESERIALIZE_TYPE_CASE(UINT16, uint16_t);
    DESERIALIZE_TYPE_CASE(INT16, int16_t);
    DESERIALIZE_TYPE_CASE(INT64, int64_t);
    DESERIALIZE_TYPE_CASE(FLOAT16, at::Half);
    DESERIALIZE_TYPE_CASE(DOUBLE, double);
    case TensorProto_DataType_BYTE:
      // BYTE is special, since it is a legacy data type value that effectively
      // means the same thing as UINT8, except that it used to be serialized in
      // a different format.  Recent code always writes out byte data with the
      // UINT8 type, never BYTE, but let's leave legacy deserialization code in
      // place for now just in case we ever encounter an old blob using this
      // format.
      DeserializeLegacyByteData(
          format,
          DeserializeParams<uint8_t>{
              GetMutableTensorDataRange<uint8_t>(
                  *tensor, chunkBegin, chunkSize),
              tensor_proto,
              context});
      return;
    case TensorProto_DataType_UNDEFINED: {
      Blob temp_blob;
      void* raw_ptr = nullptr;
      for (const auto i : c10::irange(chunkSize)) {
        DeserializeBlob(tensor_proto.string_data(i), &temp_blob);
        if (i == 0) {
          raw_ptr = tensor->raw_mutable_data(temp_blob.meta());
        }
        temp_blob.meta().copy()(
            temp_blob.GetRaw(),
            static_cast<char*>(raw_ptr) +
                (i + chunkBegin) * temp_blob.meta().itemsize(),
            1);
      }
    } return;
    case TensorProto_DataType_ZERO_COLLISION_HASH:
      CAFFE_ENFORCE(
          false,
          "Deserialization for zero collision hash type is supported by "
          "specialized deserializer ZeroCollisionIdHashDeserializer");
      return;
    case TensorProto_DataType_REBATCHING_BUFFER:
      CAFFE_ENFORCE(
          false,
          "Deserialization for REBATCHING_BUFFER type is supported by "
          "specialized serializer RebatchingBufferDeserialier");
      return;
      // Note: we intentially do not provide "default:" so if any new data types
  }

  // We should never reach here unless there is a bug and protobuf somehow
  // returns an unexpected value.  protobuf should filter out all unknown enum
  // values, and the has_data_type() check above will catch that case.
  CAFFE_ENFORCE(
      false,
      "Deserialization for REBATCHING_BUFFER type is supported by "
      "specialized serializer RebatchingBufferDeserialier");
}

} // namespace

void TensorDeserializer::DeserializeToTensor(
    const TensorProto& tensor_proto,
    Tensor* tensor) {
  CAFFE_ENFORCE(
      tensor->storage_initialized() && tensor->dtype_initialized(),
      "Tensor must be initialized before passed into Deserialize function.");
  // We create a local context for deserializing. Since Caffe2 contexts are
  // usually lightweight, this should not involve too much overhead.
  auto context = ContextFromProto(tensor_proto);
  context->SwitchToDevice();
  DeserializeTensor(tensor_proto, tensor, *context);
  context->FinishDeviceComputation();
}

Tensor TensorDeserializer::Deserialize(const TensorProto& tensor_proto) {
  auto tensor = EmptyTensorFromProto(tensor_proto);
  DeserializeToTensor(tensor_proto, &tensor);
  return tensor;
}

////////////////////////////////////////////////////////////////////////////////
// Serialization Helpers
////////////////////////////////////////////////////////////////////////////////

std::string SerializeAsString_EnforceCheck(
    const google::protobuf::MessageLite& msg,
    const char* error_location) {
  std::string serialize_output;
  bool result = msg.SerializeToString(&serialize_output);
  if (!error_location) {
    CAFFE_ENFORCE(result, "protobuf::SerializeToString failed");
  } else {
    CAFFE_ENFORCE(
        result, "protobuf::SerializeToString failed for ", error_location);
  }
  return serialize_output;
}

namespace {
// Serialize Tensor
REGISTER_BLOB_SERIALIZER((TypeMeta::Id<Tensor>()), TensorSerializer);
REGISTER_BLOB_DESERIALIZER(TensorCPU, TensorDeserializer);
// Serialize std::string
REGISTER_BLOB_SERIALIZER((TypeMeta::Id<std::string>()), StringSerializer);
REGISTER_BLOB_DESERIALIZER(std::string, StringDeserializer);
} // namespace
} // namespace caffe2<|MERGE_RESOLUTION|>--- conflicted
+++ resolved
@@ -4,10 +4,7 @@
 #include <sstream>
 #include <utility>
 
-<<<<<<< HEAD
-=======
 #include <c10/util/irange.h>
->>>>>>> fee470d8
 #include <c10/util/string_view.h>
 
 #include "caffe2/core/blob.h"
@@ -93,8 +90,6 @@
   return Range<T*>(tensor.template mutable_data<T>() + start, numElements);
 }
 
-<<<<<<< HEAD
-=======
 template <typename T>
 c10::ArrayRef<T> GetTensorDataRange(
     const Tensor& tensor,
@@ -111,7 +106,6 @@
   return c10::ArrayRef<T>(tensor.template data<T>() + start, numElements);
 }
 
->>>>>>> fee470d8
 } // namespace
 
 /**
@@ -810,11 +804,7 @@
       params.dest.size(),
       " != ",
       params.tensor_proto.string_data().size());
-<<<<<<< HEAD
-  for (int i = 0; i < params.dest.size(); ++i) {
-=======
   for (const auto i : c10::irange(params.dest.size())) {
->>>>>>> fee470d8
     params.dest[i] = params.tensor_proto.string_data(i);
   }
 }
@@ -843,7 +833,6 @@
       false,
       "unsupported serialization format " + c10::str(static_cast<int>(format)));
 }
-<<<<<<< HEAD
 
 #define DESERIALIZE_TYPE_CASE(proto_type, type)                          \
   case TensorProto_DataType_##proto_type: {                              \
@@ -855,19 +844,6 @@
     return;                                                              \
   }
 
-=======
-
-#define DESERIALIZE_TYPE_CASE(proto_type, type)                          \
-  case TensorProto_DataType_##proto_type: {                              \
-    DeserializeTensorBody(                                               \
-        format,                                                          \
-        GetMutableTensorDataRange<type>(*tensor, chunkBegin, chunkSize), \
-        tensor_proto,                                                    \
-        context);                                                        \
-    return;                                                              \
-  }
-
->>>>>>> fee470d8
 void DeserializeTensor(
     const TensorProto& tensor_proto,
     Tensor* tensor,
